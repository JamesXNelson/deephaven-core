--- conflicted
+++ resolved
@@ -28,13 +28,8 @@
       file: docker-compose-common.yml
       service: grpc-proxy
     depends_on:
-<<<<<<< HEAD
-      grpc-api:
-        condition: "service_healthy"
-=======
       server:
         condition: service_healthy
->>>>>>> 5fecf0b2
 
   envoy:
     # A reverse proxy configured for no SSL on localhost. It fronts the requests
