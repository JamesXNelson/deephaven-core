--- conflicted
+++ resolved
@@ -13,70 +13,6 @@
 
 services:
   grpc-api:
-<<<<<<< HEAD
-    image: deephaven/grpc-api:local-build
-
-    environment:
-      # https://bugs.openjdk.java.net/browse/JDK-8230305
-      # cgroups v2 resource reservations only work w/ java 15+ ATM, so it's best for our java processes to be explicit
-      # with max memory.
-      #
-      # To turn on debug logging, add: -Dlogback.configurationFile=logback-debug.xml
-      - JAVA_TOOL_OPTIONS=-Xmx4g -Dio.deephaven.console.type=${IO_DEEPHAVEN_CONSOLE_TYPE}
-
-    expose:
-      - '8888'
-    ports:
-      - '5005:5005'        # For remote debugging (change if using different port)
-
-    # Note: using old-style volume mounts, so that the directories get created if they don't exist
-    # See https://docs.docker.com/storage/bind-mounts/#differences-between--v-and---mount-behavior
-    volumes:
-      - ./docker/core/data:/data
-      - ./docker/core/cache:/cache
-
-    deploy:
-      resources:
-        limits:
-          cpus: '4'
-          memory: 4500M
-        reservations:
-          memory: 1000M
-
-    # Allows the querying of this process jinfo/jmap
-    # docker-compose exec grpc-api jmap -heap 1
-    # docker-compose exec grpc-api jinfo 1
-    cap_add:
-      - SYS_PTRACE
-
-  web:
-    image: deephaven/web:local-build
-    expose:
-      - "8080"
-    volumes:
-      - ./docker/core/data:/data
-    deploy:
-      resources:
-        limits:
-          cpus: '1'
-          memory: 256M
-
-  # Should only be used for non-production deployments, see grpc-proxy/README.md for more info
-  grpc-proxy:
-    image: deephaven/grpc-proxy:local-build
-    environment:
-      - BACKEND_ADDR=grpc-api:8888
-    depends_on:
-      - grpc-api
-    expose:
-      - '8008'
-#      - '8443' #unused
-    deploy:
-      resources:
-        limits:
-          cpus: '1'
-          memory: 256M
-=======
     extends:
       file: docker-compose-common.yml
       service: grpc-api
@@ -93,7 +29,6 @@
       service: grpc-proxy
     depends_on:
       - grpc-api
->>>>>>> abcfa451
 
   envoy:
     # A reverse proxy configured for no SSL on localhost. It fronts the requests
@@ -104,16 +39,4 @@
     depends_on:
       - web
       - grpc-proxy
-<<<<<<< HEAD
       - grpc-api
-    ports:
-      - "10000:10000"
-      - '9090:9090' #envoy admin
-    deploy:
-      resources:
-        limits:
-          cpus: '1'
-          memory: 256M
-=======
-      - grpc-api
->>>>>>> abcfa451
