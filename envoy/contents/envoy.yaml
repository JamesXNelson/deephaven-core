--- conflicted
+++ resolved
@@ -56,18 +56,15 @@
                         - match: # Application mode layout storage at this path
                             prefix: "/layouts"
                           route: { cluster: web }
-<<<<<<< HEAD
                         - match: # The controller serves /health url
                             prefix: "/health"
                           route: { cluster: control }
                         - match: # The controller serves /health url
                             prefix: "/healthz"
                           route: { cluster: control }
-=======
                         - match: # Embed a widget for iframe support at this path
                             prefix: "/iframe"
                           route: { cluster: web }
->>>>>>> 5fecf0b2
                         - match: # Any GRPC call is assumed to be forwarded to the real service
                             prefix: "/"
                             grpc: {}
@@ -117,15 +114,9 @@
               - endpoint:
                   address:
                     socket_address:
-<<<<<<< HEAD
-                      address: grpc-proxy
+                      address: grpc-proxy # assuming the name of the grpc-proxy server container
                       port_value: 8008
-    - name: grpc-api
-=======
-                      address: grpc-proxy # assuming the name of the grpc-proxy server container
-                      port_value: 8080
     - name: server
->>>>>>> 5fecf0b2
       connect_timeout: 10s
       type: LOGICAL_DNS
       lb_policy: ROUND_ROBIN
@@ -139,8 +130,7 @@
               - endpoint:
                   address:
                     socket_address:
-<<<<<<< HEAD
-                      address: grpc-api
+                      address: server
                       # address: 127.0.0.1
                       port_value: 8888
       #      health_checks:
@@ -161,10 +151,6 @@
       #      validation_context:
       #        trusted_ca:
       #          filename: /etc/ssl/internal/ca.crt
-=======
-                      address: server # here we assume the name of the server
-                      port_value: 8080
->>>>>>> 5fecf0b2
     - name: web
       connect_timeout: 10s
       type: LOGICAL_DNS
