name: Build CI

on:
  push:
    branches: [ 'main', 'build/**', 'release/v*' ]

jobs:
  server:
    runs-on: ubuntu-22.04
    steps:
      - name: Checkout
        uses: actions/checkout@v3

      - name: Setup JDK 11
        id: setup-java-11
        uses: actions/setup-java@v3
        with:
          distribution: 'temurin'
          java-version: '11'

      - name: Setup JDK 17
        id: setup-java-17
        uses: actions/setup-java@v3
        with:
          distribution: 'temurin'
          java-version: '17'

      - name: Setup Crane
        if: ${{ startsWith(github.ref, 'refs/heads/release/v') }}
        uses: imjasonh/setup-crane@v0.1

      - name: Set JAVA_HOME
        run: echo "JAVA_HOME=${{ steps.setup-java-11.outputs.path }}" >> $GITHUB_ENV

      - name: Setup gradle properties
        run: |
          cat .github/env/${{ runner.os }}/gradle.properties >> gradle.properties
          echo >> gradle.properties
          echo "org.gradle.java.installations.paths=${{ steps.setup-java-11.outputs.path }},${{ steps.setup-java-17.outputs.path }}," >> gradle.properties
          cat gradle.properties

      - name: Get Semver
        id: semver
        if: ${{ startsWith(github.ref, 'refs/heads/release/v') }}
        run: |
          semver=$(echo ${{ github.ref }} | tail -c +21)
          echo "::set-output name=semver::$semver"

      - name: Docker meta server
        id: docker_meta_server
        uses: docker/metadata-action@v3
        with:
          images: |
            ghcr.io/${{ github.repository_owner }}/server
          flavor: |
            latest=false
          tags: |
            type=edge,branch=main
            type=raw,priority=950,enable=${{ startsWith(github.ref, 'refs/heads/release/v') }},value=${{ steps.semver.outputs.semver }}
            type=raw,enable=${{ startsWith(github.ref, 'refs/heads/release/v0.17.') }},value=latest
            type=ref,event=branch

      - name: Docker meta server nltk
        id: docker_meta_server_nltk
        uses: docker/metadata-action@v3
        with:
          images: |
            ghcr.io/${{ github.repository_owner }}/server-nltk
          flavor: |
            latest=false
          tags: |
            type=edge,branch=main
            type=raw,priority=950,enable=${{ startsWith(github.ref, 'refs/heads/release/v') }},value=${{ steps.semver.outputs.semver }}
            type=raw,enable=${{ startsWith(github.ref, 'refs/heads/release/v0.17.') }},value=latest
            type=ref,event=branch

      - name: Docker meta server pytorch
        id: docker_meta_server_pytorch
        uses: docker/metadata-action@v3
        with:
          images: |
            ghcr.io/${{ github.repository_owner }}/server-pytorch
          flavor: |
            latest=false
          tags: |
            type=edge,branch=main
            type=raw,priority=950,enable=${{ startsWith(github.ref, 'refs/heads/release/v') }},value=${{ steps.semver.outputs.semver }}
            type=raw,enable=${{ startsWith(github.ref, 'refs/heads/release/v0.17.') }},value=latest
            type=ref,event=branch

      - name: Docker meta server sklearn
        id: docker_meta_server_sklearn
        uses: docker/metadata-action@v3
        with:
          images: |
            ghcr.io/${{ github.repository_owner }}/server-sklearn
          flavor: |
            latest=false
          tags: |
            type=edge,branch=main
            type=raw,priority=950,enable=${{ startsWith(github.ref, 'refs/heads/release/v') }},value=${{ steps.semver.outputs.semver }}
            type=raw,enable=${{ startsWith(github.ref, 'refs/heads/release/v0.17.') }},value=latest
            type=ref,event=branch

      - name: Docker meta server tensorflow
        id: docker_meta_server_tensorflow
        uses: docker/metadata-action@v3
        with:
          images: |
            ghcr.io/${{ github.repository_owner }}/server-tensorflow
          flavor: |
            latest=false
          tags: |
            type=edge,branch=main
            type=raw,priority=950,enable=${{ startsWith(github.ref, 'refs/heads/release/v') }},value=${{ steps.semver.outputs.semver }}
            type=raw,enable=${{ startsWith(github.ref, 'refs/heads/release/v0.17.') }},value=latest
            type=ref,event=branch

      - name: Docker meta server all-ai
        id: docker_meta_server_all_ai
        uses: docker/metadata-action@v3
        with:
          images: |
            ghcr.io/${{ github.repository_owner }}/server-all-ai
          flavor: |
            latest=false
          tags: |
            type=edge,branch=main
            type=raw,priority=950,enable=${{ startsWith(github.ref, 'refs/heads/release/v') }},value=${{ steps.semver.outputs.semver }}
            type=raw,enable=${{ startsWith(github.ref, 'refs/heads/release/v0.17.') }},value=latest
            type=ref,event=branch

      - name: Docker meta server slim
        id: docker_meta_server_slim
        uses: docker/metadata-action@v3
        with:
          images: |
            ghcr.io/${{ github.repository_owner }}/server-slim
          flavor: |
            latest=false
          tags: |
            type=edge,branch=main
            type=raw,priority=950,enable=${{ startsWith(github.ref, 'refs/heads/release/v') }},value=${{ steps.semver.outputs.semver }}
            type=raw,enable=${{ startsWith(github.ref, 'refs/heads/release/v0.17.') }},value=latest
            type=ref,event=branch

      - name: Set up Docker Buildx
        id: buildx
        uses: docker/setup-buildx-action@v1
        with:
          install: true
          driver: docker

      - name: Login to ghcr.io
        if: github.event_name != 'pull_request'
        uses: docker/login-action@v1
        with:
          registry: ghcr.io
          username: ${{ github.actor }}
          password: ${{ secrets.GITHUB_TOKEN }}

      - name: Create Dockerfile and context
        uses: burrunan/gradle-cache-action@v1
        with:
          job-id: build-server
          arguments: --scan outputVersion createCraneTagScript docker-server-slim:prepareDocker docker-server:prepareDockerAll
          gradle-version: wrapper

      - name: Get Deephaven Version
        id: deephaven_version
        run: |
          echo "::set-output name=deephaven_version::$(cat build/version)"

      # TODO: switch to new GitHub cache backend when available
      # https://github.com/docker/build-push-action/blob/master/docs/advanced/cache.md#github-cache
      # https://github.com/docker/buildx/pull/535
      - name: Docker build server
        uses: docker/build-push-action@v2
        with:
          build-args: |
            BASE=deephaven/server-base:local-build
            SERVER=server
            DEEPHAVEN_VERSION=${{ steps.deephaven_version.outputs.deephaven_version }}
          tags: ${{ steps.docker_meta_server.outputs.tags }}
          builder: ${{ steps.buildx.outputs.name }}
          context: ./docker/server/build/context/
          push: ${{ github.event_name != 'pull_request' }}

      - name: Docker build server nltk
        uses: docker/build-push-action@v2
        with:
          build-args: |
            BASE=deephaven/nltk-base:local-build
            SERVER=server-nltk
            DEEPHAVEN_VERSION=${{ steps.deephaven_version.outputs.deephaven_version }}
          tags: ${{ steps.docker_meta_server_nltk.outputs.tags }}
          builder: ${{ steps.buildx.outputs.name }}
          context: ./docker/server/build/context/
          push: ${{ github.event_name != 'pull_request' }}

      - name: Docker build server pytorch
        uses: docker/build-push-action@v2
        with:
          build-args: |
            BASE=deephaven/pytorch-base:local-build
            SERVER=server-pytorch
            DEEPHAVEN_VERSION=${{ steps.deephaven_version.outputs.deephaven_version }}
          tags: ${{ steps.docker_meta_server_pytorch.outputs.tags }}
          builder: ${{ steps.buildx.outputs.name }}
          context: ./docker/server/build/context/
          push: ${{ github.event_name != 'pull_request' }}

      - name: Docker build server sklearn
        uses: docker/build-push-action@v2
        with:
          build-args: |
            BASE=deephaven/sklearn-base:local-build
            SERVER=server-sklearn
            DEEPHAVEN_VERSION=${{ steps.deephaven_version.outputs.deephaven_version }}
          tags: ${{ steps.docker_meta_server_sklearn.outputs.tags }}
          builder: ${{ steps.buildx.outputs.name }}
          context: ./docker/server/build/context/
          push: ${{ github.event_name != 'pull_request' }}

      - name: Docker build server tensorflow
        uses: docker/build-push-action@v2
        with:
          build-args: |
            BASE=deephaven/tensorflow-base:local-build
            SERVER=server-tensorflow
            DEEPHAVEN_VERSION=${{ steps.deephaven_version.outputs.deephaven_version }}
          tags: ${{ steps.docker_meta_server_tensorflow.outputs.tags }}
          builder: ${{ steps.buildx.outputs.name }}
          context: ./docker/server/build/context/
          push: ${{ github.event_name != 'pull_request' }}

      - name: Docker build server all-ai
        uses: docker/build-push-action@v2
        with:
          build-args: |
            BASE=deephaven/all-ai-base:local-build
            SERVER=server-all-ai
            DEEPHAVEN_VERSION=${{ steps.deephaven_version.outputs.deephaven_version }}
          tags: ${{ steps.docker_meta_server_tensorflow.outputs.tags }}
          builder: ${{ steps.buildx.outputs.name }}
          context: ./docker/server/build/context/
          push: ${{ github.event_name != 'pull_request' }}

      # Note: server-slim does not need BASE/SERVER build-args like the other server images
      - name: Docker build server slim
        uses: docker/build-push-action@v2
        with:
          build-args: |
            DEEPHAVEN_VERSION=${{ steps.deephaven_version.outputs.deephaven_version }}
          tags: ${{ steps.docker_meta_server_slim.outputs.tags }}
          builder: ${{ steps.buildx.outputs.name }}
          context: ./docker/server-slim/build/context/
          push: ${{ github.event_name != 'pull_request' }}

      - name: Tag upstream images
        if: ${{ startsWith(github.ref, 'refs/heads/release/v') }}
        run: |
          ./docker/registry/python-dev-base/build/crane/retag.sh
          ./docker/registry/protoc-base/build/crane/retag.sh
          ./docker/registry/slim-base/build/crane/retag.sh
          ./docker/registry/server-base/build/crane/retag.sh
          ./docker/registry/nltk-base/build/crane/retag.sh
          ./docker/registry/pytorch-base/build/crane/retag.sh
          ./docker/registry/sklearn-base/build/crane/retag.sh
          ./docker/registry/tensorflow-base/build/crane/retag.sh
          ./docker/registry/all-ai-base/build/crane/retag.sh

  grpc-proxy:
    runs-on: ubuntu-22.04
    steps:
      - name: Checkout
        uses: actions/checkout@v3

      - name: Setup JDK 11
        id: setup-java-11
        uses: actions/setup-java@v3
        with:
          distribution: 'temurin'
          java-version: '11'

      - name: Setup JDK 17
        id: setup-java-17
        uses: actions/setup-java@v3
        with:
          distribution: 'temurin'
          java-version: '17'

      - name: Set JAVA_HOME
        run: echo "JAVA_HOME=${{ steps.setup-java-11.outputs.path }}" >> $GITHUB_ENV

      - name: Setup gradle properties
        run: |
          cat .github/env/${{ runner.os }}/gradle.properties >> gradle.properties
          echo >> gradle.properties
          echo "org.gradle.java.installations.paths=${{ steps.setup-java-11.outputs.path }},${{ steps.setup-java-17.outputs.path }}," >> gradle.properties
          cat gradle.properties

      - name: Get Semver
        id: semver
        if: ${{ startsWith(github.ref, 'refs/heads/release/v') }}
        run: |
          semver=$(echo ${{ github.ref }} | tail -c +21)
          echo "::set-output name=semver::$semver"

      - name: Docker meta
        id: docker_meta
        uses: docker/metadata-action@v3
        with:
          images: ghcr.io/${{ github.repository_owner }}/grpc-proxy
          flavor: |
            latest=false
          tags: |
            type=edge,branch=main
            type=raw,priority=950,enable=${{ startsWith(github.ref, 'refs/heads/release/v') }},value=${{ steps.semver.outputs.semver }}
<<<<<<< HEAD
            type=raw,enable=${{ startsWith(github.ref, 'refs/heads/release/v0.16.') }},value=latest
=======
            type=raw,enable=${{ startsWith(github.ref, 'refs/heads/release/v0.17.') }},value=latest
>>>>>>> fa37cc26
            type=ref,event=branch

      - name: Set up Docker Buildx
        id: buildx
        uses: docker/setup-buildx-action@v1
        with:
          install: true
          driver: docker

      - name: Login to ghcr.io
        if: github.event_name != 'pull_request'
        uses: docker/login-action@v1
        with:
          registry: ghcr.io
          username: ${{ github.actor }}
          password: ${{ secrets.GITHUB_TOKEN }}

      - name: Create Dockerfile and context
        uses: burrunan/gradle-cache-action@v1
        with:
          job-id: build-grpc-proxy
          arguments: --scan outputVersion grpc-proxy:prepareDocker
          gradle-version: wrapper

      - name: Get Deephaven Version
        id: deephaven_version
        run: |
          echo "::set-output name=deephaven_version::$(cat build/version)"

      - name: Docker build
        uses: docker/build-push-action@v2
        with:
          build-args: |
            DEEPHAVEN_VERSION=${{ steps.deephaven_version.outputs.deephaven_version }}
          tags: ${{ steps.docker_meta.outputs.tags }}
          builder: ${{ steps.buildx.outputs.name }}
          context: ./grpc-proxy/build/docker/
          push: ${{ github.event_name != 'pull_request' }}

  envoy:
    runs-on: ubuntu-22.04
    steps:
      - name: Checkout
        uses: actions/checkout@v3

      - name: Setup JDK 11
        id: setup-java-11
        uses: actions/setup-java@v3
        with:
          distribution: 'temurin'
          java-version: '11'

      - name: Setup JDK 17
        id: setup-java-17
        uses: actions/setup-java@v3
        with:
          distribution: 'temurin'
          java-version: '17'

      - name: Set JAVA_HOME
        run: echo "JAVA_HOME=${{ steps.setup-java-11.outputs.path }}" >> $GITHUB_ENV

      - name: Setup gradle properties
        run: |
          cat .github/env/${{ runner.os }}/gradle.properties >> gradle.properties
          echo >> gradle.properties
          echo "org.gradle.java.installations.paths=${{ steps.setup-java-11.outputs.path }},${{ steps.setup-java-17.outputs.path }}," >> gradle.properties
          cat gradle.properties

      - name: Get Semver
        id: semver
        if: ${{ startsWith(github.ref, 'refs/heads/release/v') }}
        run: |
          semver=$(echo ${{ github.ref }} | tail -c +21)
          echo "::set-output name=semver::$semver"

      - name: Docker meta
        id: docker_meta
        uses: docker/metadata-action@v3
        with:
          images: ghcr.io/${{ github.repository_owner }}/envoy
          flavor: |
            latest=false
          tags: |
            type=edge,branch=main
            type=raw,priority=950,enable=${{ startsWith(github.ref, 'refs/heads/release/v') }},value=${{ steps.semver.outputs.semver }}
<<<<<<< HEAD
            type=raw,enable=${{ startsWith(github.ref, 'refs/heads/release/v0.16.') }},value=latest
=======
            type=raw,enable=${{ startsWith(github.ref, 'refs/heads/release/v0.17.') }},value=latest
>>>>>>> fa37cc26
            type=ref,event=branch

      - name: Set up Docker Buildx
        id: buildx
        uses: docker/setup-buildx-action@v1
        with:
          install: true
          driver: docker

      - name: Login to ghcr.io
        if: github.event_name != 'pull_request'
        uses: docker/login-action@v1
        with:
          registry: ghcr.io
          username: ${{ github.actor }}
          password: ${{ secrets.GITHUB_TOKEN }}

      - name: Create Dockerfile and context
        uses: burrunan/gradle-cache-action@v1
        with:
          job-id: build-envoy
          arguments: --scan outputVersion envoy:prepareDocker
          gradle-version: wrapper

      - name: Get Deephaven Version
        id: deephaven_version
        run: |
          echo "::set-output name=deephaven_version::$(cat build/version)"

      - name: Build
        uses: docker/build-push-action@v2
        with:
          build-args: |
            DEEPHAVEN_VERSION=${{ steps.deephaven_version.outputs.deephaven_version }}
          tags: ${{ steps.docker_meta.outputs.tags }}
          builder: ${{ steps.buildx.outputs.name }}
          context: ./envoy/build/docker/
          push: ${{ github.event_name != 'pull_request' }}

  web:
    runs-on: ubuntu-22.04
    steps:
      - name: Checkout
        uses: actions/checkout@v3

      - name: Get Semver
        id: semver
        if: ${{ startsWith(github.ref, 'refs/heads/release/v') }}
        run: |
          semver=$(echo ${{ github.ref }} | tail -c +21)
          echo "::set-output name=semver::$semver"

      - name: Docker meta
        id: docker_meta
        uses: docker/metadata-action@v3
        with:
          images: ghcr.io/${{ github.repository_owner }}/web
          flavor: |
            latest=false
          tags: |
            type=edge,branch=main
            type=raw,priority=950,enable=${{ startsWith(github.ref, 'refs/heads/release/v') }},value=${{ steps.semver.outputs.semver }}
<<<<<<< HEAD
            type=raw,enable=${{ startsWith(github.ref, 'refs/heads/release/v0.16.') }},value=latest
=======
            type=raw,enable=${{ startsWith(github.ref, 'refs/heads/release/v0.17.') }},value=latest
>>>>>>> fa37cc26
            type=ref,event=branch

      - name: Setup JDK 11
        id: setup-java-11
        uses: actions/setup-java@v3
        with:
          distribution: 'temurin'
          java-version: '11'

      - name: Setup JDK 17
        id: setup-java-17
        uses: actions/setup-java@v3
        with:
          distribution: 'temurin'
          java-version: '17'

      - name: Setup Crane
        if: ${{ startsWith(github.ref, 'refs/heads/release/v') }}
        uses: imjasonh/setup-crane@v0.1

      - name: Set JAVA_HOME
        run: echo "JAVA_HOME=${{ steps.setup-java-11.outputs.path }}" >> $GITHUB_ENV

      - name: Setup gradle properties
        run: |
          cat .github/env/${{ runner.os }}/gradle.properties >> gradle.properties
          echo >> gradle.properties
          echo "org.gradle.java.installations.paths=${{ steps.setup-java-11.outputs.path }},${{ steps.setup-java-17.outputs.path }}," >> gradle.properties
          cat gradle.properties

      - name: Set up Docker Buildx
        id: buildx
        uses: docker/setup-buildx-action@v1
        with:
          install: true
          driver: docker

      - name: Login to ghcr.io
        if: github.event_name != 'pull_request'
        uses: docker/login-action@v1
        with:
          registry: ghcr.io
          username: ${{ github.actor }}
          password: ${{ secrets.GITHUB_TOKEN }}

      - name: Create Dockerfile and context
        uses: burrunan/gradle-cache-action@v1
        with:
          job-id: build-web
          arguments: --scan outputVersion createCraneTagScript docker-web:prepareDocker
          gradle-version: wrapper

      - name: Get Deephaven Version
        id: deephaven_version
        run: |
          echo "::set-output name=deephaven_version::$(cat build/version)"

      - name: Docker build
        uses: docker/build-push-action@v2
        with:
          build-args: |
            DEEPHAVEN_VERSION=${{ steps.deephaven_version.outputs.deephaven_version }}
          tags: ${{ steps.docker_meta.outputs.tags }}
          builder: ${{ steps.buildx.outputs.name }}
          context: ./docker/web/build/docker/
          push: ${{ github.event_name != 'pull_request' }}

      - name: Tag upstream images
        if: ${{ startsWith(github.ref, 'refs/heads/release/v') }}
        run: |
          ./docker/registry/nginx-base/build/crane/retag.sh

  web-plugin-packager:
    runs-on: ubuntu-22.04
    steps:
      - name: Checkout
        uses: actions/checkout@v3

      - name: Get Semver
        id: semver
        if: ${{ startsWith(github.ref, 'refs/heads/release/v') }}
        run: |
          semver=$(echo ${{ github.ref }} | tail -c +21)
          echo "::set-output name=semver::$semver"

      - name: Docker meta
        id: docker_meta
        uses: docker/metadata-action@v3
        with:
          images: ghcr.io/${{ github.repository_owner }}/web-plugin-packager
          flavor: |
            latest=false
          tags: |
            type=edge,branch=main
            type=raw,priority=950,enable=${{ startsWith(github.ref, 'refs/heads/release/v') }},value=${{ steps.semver.outputs.semver }}
<<<<<<< HEAD
            type=raw,enable=${{ startsWith(github.ref, 'refs/heads/release/v0.16.') }},value=latest
=======
            type=raw,enable=${{ startsWith(github.ref, 'refs/heads/release/v0.17.') }},value=latest
>>>>>>> fa37cc26
            type=ref,event=branch

      - name: Setup JDK 11
        id: setup-java-11
        uses: actions/setup-java@v3
        with:
          distribution: 'temurin'
          java-version: '11'

      - name: Set JAVA_HOME
        run: echo "JAVA_HOME=${{ steps.setup-java-11.outputs.path }}" >> $GITHUB_ENV

      - name: Setup gradle properties
        run: |
          cat .github/env/${{ runner.os }}/gradle.properties >> gradle.properties
          echo >> gradle.properties
          echo "org.gradle.java.installations.paths=${{ steps.setup-java-11.outputs.path }}" >> gradle.properties
          cat gradle.properties

      - name: Set up Docker Buildx
        id: buildx
        uses: docker/setup-buildx-action@v1
        with:
          install: true
          driver: docker

      - name: Login to ghcr.io
        if: github.event_name != 'pull_request'
        uses: docker/login-action@v1
        with:
          registry: ghcr.io
          username: ${{ github.actor }}
          password: ${{ secrets.GITHUB_TOKEN }}

      - name: Create Dockerfile and context
        uses: burrunan/gradle-cache-action@v1
        with:
          job-id: build-web
          arguments: --scan outputVersion docker-web-plugin-packager:prepareDocker
          gradle-version: wrapper

      - name: Get Deephaven Version
        id: deephaven_version
        run: |
          echo "::set-output name=deephaven_version::$(cat build/version)"

      - name: Docker build
        uses: docker/build-push-action@v2
        with:
          build-args: |
            DEEPHAVEN_VERSION=${{ steps.deephaven_version.outputs.deephaven_version }}
          tags: ${{ steps.docker_meta.outputs.tags }}
          builder: ${{ steps.buildx.outputs.name }}
          context: ./docker/web-plugin-packager/build/context/
          push: ${{ github.event_name != 'pull_request' }}

### Notes about `driver: docker`
###
### By default, the driver used is `docker-container`. This does not allow the Dockerfile to
### reference images that were built in earlier steps. Since our server and web Dockerfiles
### reference earlier images (built during the gradle step), we need to change the driver to
### `docker`.
###
### See https://github.com/docker/buildx/blob/master/docs/reference/buildx_create.md#driver<|MERGE_RESOLUTION|>--- conflicted
+++ resolved
@@ -317,11 +317,7 @@
           tags: |
             type=edge,branch=main
             type=raw,priority=950,enable=${{ startsWith(github.ref, 'refs/heads/release/v') }},value=${{ steps.semver.outputs.semver }}
-<<<<<<< HEAD
-            type=raw,enable=${{ startsWith(github.ref, 'refs/heads/release/v0.16.') }},value=latest
-=======
-            type=raw,enable=${{ startsWith(github.ref, 'refs/heads/release/v0.17.') }},value=latest
->>>>>>> fa37cc26
+            type=raw,enable=${{ startsWith(github.ref, 'refs/heads/release/v0.17.') }},value=latest
             type=ref,event=branch
 
       - name: Set up Docker Buildx
@@ -408,11 +404,7 @@
           tags: |
             type=edge,branch=main
             type=raw,priority=950,enable=${{ startsWith(github.ref, 'refs/heads/release/v') }},value=${{ steps.semver.outputs.semver }}
-<<<<<<< HEAD
-            type=raw,enable=${{ startsWith(github.ref, 'refs/heads/release/v0.16.') }},value=latest
-=======
-            type=raw,enable=${{ startsWith(github.ref, 'refs/heads/release/v0.17.') }},value=latest
->>>>>>> fa37cc26
+            type=raw,enable=${{ startsWith(github.ref, 'refs/heads/release/v0.17.') }},value=latest
             type=ref,event=branch
 
       - name: Set up Docker Buildx
@@ -475,11 +467,7 @@
           tags: |
             type=edge,branch=main
             type=raw,priority=950,enable=${{ startsWith(github.ref, 'refs/heads/release/v') }},value=${{ steps.semver.outputs.semver }}
-<<<<<<< HEAD
-            type=raw,enable=${{ startsWith(github.ref, 'refs/heads/release/v0.16.') }},value=latest
-=======
-            type=raw,enable=${{ startsWith(github.ref, 'refs/heads/release/v0.17.') }},value=latest
->>>>>>> fa37cc26
+            type=raw,enable=${{ startsWith(github.ref, 'refs/heads/release/v0.17.') }},value=latest
             type=ref,event=branch
 
       - name: Setup JDK 11
@@ -575,11 +563,7 @@
           tags: |
             type=edge,branch=main
             type=raw,priority=950,enable=${{ startsWith(github.ref, 'refs/heads/release/v') }},value=${{ steps.semver.outputs.semver }}
-<<<<<<< HEAD
-            type=raw,enable=${{ startsWith(github.ref, 'refs/heads/release/v0.16.') }},value=latest
-=======
-            type=raw,enable=${{ startsWith(github.ref, 'refs/heads/release/v0.17.') }},value=latest
->>>>>>> fa37cc26
+            type=raw,enable=${{ startsWith(github.ref, 'refs/heads/release/v0.17.') }},value=latest
             type=ref,event=branch
 
       - name: Setup JDK 11
