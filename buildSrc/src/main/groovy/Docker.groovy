--- conflicted
+++ resolved
@@ -155,7 +155,6 @@
         List<String> entrypoint;
 
         /**
-<<<<<<< HEAD
          * Optional set of environment variables to set on the container.
          */
         Map<String, String> envVars;
@@ -164,7 +163,8 @@
          * Optional set of args to set during build process.
          */
         Map<String, String> buildArgs;
-=======
+
+        /**
          * Optional build arguments
          */
         Map<String, String> buildArgs;
@@ -173,7 +173,6 @@
          * Optional platform
          */
         String platform;
->>>>>>> 5fecf0b2
 
         /**
          * Logs are always printed from the build task when it runs, but entrypoint logs are only printed
@@ -285,10 +284,10 @@
                     images.add(cfg.imageName)
                 }
 
-<<<<<<< HEAD
                 if (cfg.buildArgs) {
                     buildArgs.set(cfg.buildArgs)
-=======
+                }
+
                 // add build arguments, if provided
                 if (cfg.buildArgs) {
                     buildArgs.putAll(cfg.buildArgs)
@@ -297,7 +296,6 @@
                 // the platform, if provided
                 if (cfg.platform) {
                     platform.set(cfg.platform)
->>>>>>> 5fecf0b2
                 }
             }
         }
