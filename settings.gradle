pluginManagement {
    repositories {
        mavenLocal()
        mavenCentral()
        gradlePluginPortal()
    }
    plugins {
        id "${quarkusPluginId}" version "${quarkusPluginVersion}"
    }
}

plugins {
    id 'com.gradle.enterprise' version '3.5.2'
}

gradle.ext.buildStartTime = new Date()

rootProject.name='Deephaven Community Core'

String[] bins = ['configs', 'test-configs' ]

String[] mods = [ 'Util', 'Numerics', 'TableLogger', 'DB', 'Plot',
        'CompilerTools', 'Generators',
        'Integrations', 'ModelFarm', 'ClientSupport',
        'BenchmarkSupport', 'DB-test', 'DbTypes', 'DbTypesImpl', 'Parquet',
<<<<<<< HEAD
        'KafkaIngester', 'grpc-api', 'demo']
=======
        'Kafka', 'grpc-api', 'grpc-api-client', 'table-api', 'qst']
>>>>>>> abcfa451

        // new web projects; these modules are intended to form a complete, modular web application,
        // with heavy dependency isolation that should enable very fast rebuilds.
String[] webMods = [
        'web-client-api', // compiled javascript api client
        'web-client-ide', // IDE-only additions to open-api javascript client
        'web-client-ui', // React IDE client app
        'web-jupyter-grid', // React Jupyter grid client app
        'web-shared-beans', // shared data types and common interfaces
        'web-client-backplane', // shared data types and common interfaces
        'open-api-lang-api', // a lightweight module used to avoid diamond problems with :DB
        'open-api-lang-parser', // a javacc generated general-purpose language parser.
        'open-api-lang-tools', // language processing tools that we want to be accessible to many modules
        'open-api-shared-fu', // general purpose tools and dtos for both client and server
        'open-api-shared-rpc', // contains the open api rpc interfaces, and all relevant dependencies
        'open-api-shared-ide', // ide-related dto and configuration objects for both client and server
]

Map<String, String> pyMods = [
        'deephaven-jpy' : 'py/jpy',
        'deephaven-jpy-config': 'py/jpy-config',
        'deephaven-jpy-ext': 'py/jpy-ext',
        'jpy-integration': 'py/jpy-integration',
        'py36': 'py/py36',
        'py37': 'py/py37',
        'sphinx': 'sphinx',
]

// Include our modules
include bins
include webMods
include mods

pyMods.each {
    name, dir ->
        include(name)
        project(":$name").projectDir = file(dir)
}

include 'fishconfig-local'
include 'DHProcess'
include 'proto:proto-backplane-grpc'
include 'proto:proto-backplane-grpc-util'
include 'proto:raw-js-openapi'
include 'protoc'

// logger
include 'log-factory'

include(':log-to-slf4j')
project(':log-to-slf4j').projectDir = file('log-factory/sinks/log-to-slf4j')

include(':log-to-stream')
project(':log-to-stream').projectDir = file('log-factory/sinks/log-to-stream')

include(':log-to-file')
project(':log-to-file').projectDir = file('log-factory/sinks/log-to-file')

include(':log-to-logbuffer')
project(':log-to-logbuffer').projectDir = file('log-factory/sinks/log-to-logbuffer')

include(':logback-print-stream-globals')
project(':logback-print-stream-globals').projectDir = file('log-factory/sinks/logback-print-stream-globals')

include(':logback-logbuffer')
project(':logback-logbuffer').projectDir = file('log-factory/sinks/logback-logbuffer')

include(':slf4j-to-log')
project(':slf4j-to-log').projectDir = file('log-factory/sources/slf4j-to-log')

include(':log-example-base')
project(':log-example-base').projectDir = file('log-factory/examples/example-base')

include(':log-example-slf4j')
project(':log-example-slf4j').projectDir = file('log-factory/examples/example-slf4j')

include(':log-example-logback')
project(':log-example-logback').projectDir = file('log-factory/examples/example-logback')

include(':log-example-stream')
project(':log-example-stream').projectDir = file('log-factory/examples/example-stream')

include(':log-example-file')
project(':log-example-file').projectDir = file('log-factory/examples/example-file')

include(':grpc-api-server-docker')
project(':grpc-api-server-docker').projectDir = file('grpc-api/server/docker')

include(':grpc-api-server-native')
project(':grpc-api-server-native').projectDir = file('grpc-api/server/native')

include(':grpc-api-client-simple')
project(':grpc-api-client-simple').projectDir = file('grpc-api-client/simple')

include(':grpc-api-client-console')
project(':grpc-api-client-console').projectDir = file('grpc-api-client/console')

include(':classgraph-extension')
project(':classgraph-extension').projectDir = file('extensions/classgraph')

include(':suanshu-extension')
project(':suanshu-extension').projectDir = file('extensions/suanshu')

include(':Internals')

include(':Base')

include(':SevenZip')

include(':IO')

include(':DataStructures')

include(':Configuration')

include(':FishUtil')

include(':Net')

include(':Stats')

include(':Container')

include(':ParquetHadoop')

include(':envoy')

include(':grpc-proxy')

// Apply "vanity naming" (look for .gradle files matching ProjectName/ProjectName.gradle)
File root = settings.rootDir
mods.each {
    String mod->
    def source = project(":$mod")
    File sourceDir = new File(root, mod)
    String main = "${mod}.gradle".toString() // try for ModuleName.gradle file
    if (new File(sourceDir, main).exists()) {
        source.buildFileName = "$main"
    } else {
        main = "build.gradle"// if no vanity name, check for build.gradle
        if (new File(sourceDir, main).exists()) {
            source.buildFileName = "$main"
        }
    }
    source.projectDir = sourceDir
}

// "bin modules" are projects with a single directory filled with static resources we put into jars.
// In order to use "separate modules per sourceset" option in IntelliJ, we must give these projects
// a different directory than their resource directory to use as the project root.
// We'll use "$rootDir/projects/bin" for the project root of the :bin project,
// with $rootDir/bin as the resource root, so IntelliJ doesn't blow up (a resource dir cannot contain project root dir).
bins.each {
    String mod->
    def source = project(":$mod")
    File sourceDir = new File(root, 'projects')
    source.projectDir = new File(sourceDir, mod)
    File buildscript = new File(source.projectDir, "${mod}.gradle".toString())
    if (buildscript.file) {
        source.buildFileName = buildscript.name
    }
}

Closure configureWebModule = {
    ProjectDescriptor p ->
        p.projectDir = file(p.name.replace('web-', "web$File.separator").replace('open-api-', "open-api$File.separator"))
        // trim out 'web-' or 'open-api-' prefixes
        p.buildFileName = "${p.name - 'web-' - 'open-api-'}.gradle"
}

webMods.collect({ project(":$it")}).each configureWebModule

Closure configurePyModule = {
    ProjectDescriptor p, String path ->
        File f = new File("$p.projectDir", "${p.name}.gradle")
        if (f.exists()) {
            p.buildFileName = "${p.name}.gradle".toString()
        }
}

pyMods.forEach {String k, String v -> configurePyModule(project(":$k"), v) }

buildCache {
    local {
        removeUnusedEntriesAfterDays = 4
    }
}

def isCiServer = System.getenv('CI') == 'true'
if (isCiServer) {
    gradleEnterprise {
        buildScan {
            termsOfServiceUrl = 'https://gradle.com/terms-of-service'
            termsOfServiceAgree = 'yes'
            tag('CI')
        }
    }
}<|MERGE_RESOLUTION|>--- conflicted
+++ resolved
@@ -23,11 +23,7 @@
         'CompilerTools', 'Generators',
         'Integrations', 'ModelFarm', 'ClientSupport',
         'BenchmarkSupport', 'DB-test', 'DbTypes', 'DbTypesImpl', 'Parquet',
-<<<<<<< HEAD
-        'KafkaIngester', 'grpc-api', 'demo']
-=======
-        'Kafka', 'grpc-api', 'grpc-api-client', 'table-api', 'qst']
->>>>>>> abcfa451
+        'Kafka', 'grpc-api', 'grpc-api-client', 'table-api', 'qst', 'demo']
 
         // new web projects; these modules are intended to form a complete, modular web application,
         // with heavy dependency isolation that should enable very fast rebuilds.
