pluginManagement {
    repositories {
        mavenLocal()
        mavenCentral()
        gradlePluginPortal()
    }
    plugins {
        id "${quarkusPluginId}" version "${quarkusPluginVersion}"
    }
}

plugins {
    id 'com.gradle.enterprise' version '3.5.2'
}

gradle.ext.buildStartTime = new Date()

rootProject.name='Deephaven Community Core'

<<<<<<< HEAD
String[] bins = ['configs', 'test-configs' ]

String[] mods = [ 'Util', 'Numerics', 'TableLogger', 'DB', 'Plot',
        'CompilerTools', 'Generators',
        'Integrations', 'ModelFarm', 'ClientSupport',
        'BenchmarkSupport', 'DB-test', 'DbTypes', 'DbTypesImpl', 'Parquet',
        'Kafka', 'grpc-api', 'grpc-api-client', 'table-api', 'qst', 'demo']
=======
String[] mods = [
        'Util',
        'Numerics',
        'TableLogger',
        'Plot',
        'CompilerTools',
        'Generators',
        'Integrations',
        'ModelFarm',
        'ClientSupport',
        'BenchmarkSupport',
        'python-engine-test',
        'server',
        'table-api',
        'qst'
]
>>>>>>> 5fecf0b2

        // new web projects; these modules are intended to form a complete, modular web application,
        // with heavy dependency isolation that should enable very fast rebuilds.
String[] webMods = [
        'web',
        'web-client-api', // compiled javascript api client
        'web-client-ide', // IDE-only additions to open-api javascript client
        'web-client-ui', // React IDE client app
        'web-shared-beans', // shared data types and common interfaces
        'web-client-backplane', // shared data types and common interfaces
        'open-api-lang-parser', // a javacc generated general-purpose language parser.
        'open-api-lang-tools', // language processing tools that we want to be accessible to many modules
        'open-api-shared-fu', // general purpose tools and dtos for both client and server
        'open-api-shared-ide', // ide-related dto and configuration objects for both client and server
]

Map<String, String> pyMods = [
        'deephaven-jpy' : 'py/jpy',
        'deephaven-jpy-config': 'py/jpy-config',
        'deephaven-jpy-ext': 'py/jpy-ext',
        'jpy-integration': 'py/jpy-integration',
        'sphinx': 'sphinx',
        'pyclient': 'pyclient',
]

// Include our modules
include webMods
include mods

pyMods.each {
    name, dir ->
        include(name)
        project(":$name").projectDir = file(dir)
}

include 'bom'

include(':configs')
project(':configs').projectDir = file('props/configs')

include(':test-configs')
project(':test-configs').projectDir = file('props/test-configs')

include 'combined-javadoc'

include 'grpc-java:grpc-servlet-jakarta'
include 'grpc-java:grpc-servlet-websocket-jakarta'

include 'DHProcess'
include 'proto:proto-backplane-grpc'
include 'proto:proto-backplane-grpc-flight'
include 'proto:raw-js-openapi'

// logger
include 'log-factory'

include(':log-to-slf4j')
project(':log-to-slf4j').projectDir = file('log-factory/sinks/log-to-slf4j')

include(':log-to-stream')
project(':log-to-stream').projectDir = file('log-factory/sinks/log-to-stream')

include(':log-to-file')
project(':log-to-file').projectDir = file('log-factory/sinks/log-to-file')

include(':log-to-logbuffer')
project(':log-to-logbuffer').projectDir = file('log-factory/sinks/log-to-logbuffer')

include(':logback-print-stream-globals')
project(':logback-print-stream-globals').projectDir = file('log-factory/sinks/logback-print-stream-globals')

include(':logback-logbuffer')
project(':logback-logbuffer').projectDir = file('log-factory/sinks/logback-logbuffer')

include(':slf4j-to-log')
project(':slf4j-to-log').projectDir = file('log-factory/sources/slf4j-to-log')

include(':log-example-base')
project(':log-example-base').projectDir = file('log-factory/examples/example-base')

include(':log-example-slf4j')
project(':log-example-slf4j').projectDir = file('log-factory/examples/example-slf4j')

include(':log-example-logback')
project(':log-example-logback').projectDir = file('log-factory/examples/example-logback')

include(':log-example-stream')
project(':log-example-stream').projectDir = file('log-factory/examples/example-stream')

include(':log-example-file')
project(':log-example-file').projectDir = file('log-factory/examples/example-file')

include(':server-test')
project(':server-test').projectDir = file('server/test')

include(':server-netty')
project(':server-netty').projectDir = file('server/netty')

include(':server-jetty')
project(':server-jetty').projectDir = file('server/jetty')

include(':Base')

include(':SevenZip')

include(':IO')

include(':DataStructures')

include(':Configuration')

include(':FishUtil')

include(':Net')

include(':Stats')

include(':Container')

include(':ParquetHadoop')

include(':replication-util')
project(':replication-util').projectDir = file('replication/util')

include(':replication-static')
project(':replication-static').projectDir = file('replication/static')

include(':replication-reflective')
project(':replication-reflective').projectDir = file('replication/reflective')

include(':engine-chunk')
project(':engine-chunk').projectDir = file('engine/chunk')

include(':engine-vector')
project(':engine-vector').projectDir = file('engine/vector')

include(':engine-stringset')
project(':engine-stringset').projectDir = file('engine/stringset')

include(':engine-function')
project(':engine-function').projectDir = file('engine/function')

include(':engine-time')
project(':engine-time').projectDir = file('engine/time')

include(':engine-tuple')
project(':engine-tuple').projectDir = file('engine/tuple')

include(':engine-updategraph')
project(':engine-updategraph').projectDir = file('engine/updategraph')

include(':engine-api')
project(':engine-api').projectDir = file('engine/api')

include(':engine-rowset')
project(':engine-rowset').projectDir = file('engine/rowset')

include(':engine-base')
project(':engine-base').projectDir = file('engine/base')

include(':engine-tuplesource')
project(':engine-tuplesource').projectDir = file('engine/tuplesource')

include(':engine-table')
project(':engine-table').projectDir = file('engine/table')

include(':engine-benchmark')
project(':engine-benchmark').projectDir = file('engine/benchmark')

include(':extensions-csv')
project(':extensions-csv').projectDir = file('extensions/csv')

include(':extensions-kafka')
project(':extensions-kafka').projectDir = file('extensions/kafka')

include(':extensions-parquet-base')
project(':extensions-parquet-base').projectDir = file('extensions/parquet/base')

include(':extensions-parquet-table')
project(':extensions-parquet-table').projectDir = file('extensions/parquet/table')

include(':extensions-barrage')
project(':extensions-barrage').projectDir = file('extensions/barrage')

include(':extensions-classgraph')
project(':extensions-classgraph').projectDir = file('extensions/classgraph')

include(':extensions-suanshu')
project(':extensions-suanshu').projectDir = file('extensions/suanshu')

include(':plugin')

include(':plugin-dagger')
project(':plugin-dagger').projectDir = file('plugin/dagger')

include(':plugin-figure')
project(':plugin-figure').projectDir = file('plugin/figure')

include(':envoy')

include(':grpc-proxy')

include(':uri')
project(':uri').projectDir = file('java-client/uri')

include(':java-client-session')
project(':java-client-session').projectDir = file('java-client/session')

include(':java-client-flight')
project(':java-client-flight').projectDir = file('java-client/flight')

include(':java-client-barrage')
project(':java-client-barrage').projectDir = file('java-client/barrage')

include(':java-client-session-dagger')
project(':java-client-session-dagger').projectDir = file('java-client/session-dagger')

include(':java-client-flight-dagger')
project(':java-client-flight-dagger').projectDir = file('java-client/flight-dagger')

include(':java-client-barrage-dagger')
project(':java-client-barrage-dagger').projectDir = file('java-client/barrage-dagger')

include(':java-client-session-examples')
project(':java-client-session-examples').projectDir = file('java-client/session-examples')

include(':java-client-flight-examples')
project(':java-client-flight-examples').projectDir = file('java-client/flight-examples')

include(':java-client-barrage-examples')
project(':java-client-barrage-examples').projectDir = file('java-client/barrage-examples')

include(':java-client-example-utilities')
project(':java-client-example-utilities').projectDir = file('java-client/example-utilities')

include(':qst:graphviz')

include(':application-mode')

include(':util-immutables')
project(':util-immutables').projectDir = file('Util/util-immutables')

<<<<<<< HEAD
include(':demo-web')
project(':demo-web').projectDir = file('demo/web')

include(':demo-grpc-api')
project(':demo-grpc-api').projectDir = file('demo/grpc-api')

include(':demo-envoy')
project(':demo-envoy').projectDir = file('demo/envoy')
=======
include(':deephaven-wheel')
project(':deephaven-wheel').projectDir = file('py/deephaven-wheel')

include(':deephaven2-wheel')
project(':deephaven2-wheel').projectDir = file('py/deephaven2-wheel')

include(':docker-runtime-base')
project(':docker-runtime-base').projectDir = file('docker/runtime-base')

include(':docker-server')
project(':docker-server').projectDir = file('docker/server')

include(':docker-web')
project(':docker-web').projectDir = file('docker/web')

include(':docker-web-plugin-packager')
project(':docker-web-plugin-packager').projectDir = file('docker/web-plugin-packager')

include(':docker-server-slim')
project(':docker-server-slim').projectDir = file('docker/server-slim')

file("${rootDir}/docker/registry").list().each { name ->
    if (file("${rootDir}/docker/registry/${name}/build.gradle").exists()) {
        include(":docker-${name}")
        project(":docker-${name}").projectDir = file("${rootDir}/docker/registry/${name}")
    }
}
>>>>>>> 5fecf0b2

// Apply "vanity naming" (look for .gradle files matching ProjectName/ProjectName.gradle)
File root = settings.rootDir
mods.each {
    String mod->
    def source = project(":$mod")
    File sourceDir = new File(root, mod)
    String main = "${mod}.gradle".toString() // try for ModuleName.gradle file
    if (new File(sourceDir, main).exists()) {
        source.buildFileName = "$main"
    } else {
        main = "build.gradle"// if no vanity name, check for build.gradle
        if (new File(sourceDir, main).exists()) {
            source.buildFileName = "$main"
        }
    }
    source.projectDir = sourceDir
}

Closure configureWebModule = {
    ProjectDescriptor p ->
        p.projectDir = file(p.name.replace('web-', "web$File.separator").replace('open-api-', "open-api$File.separator"))
        // trim out 'web-' or 'open-api-' prefixes
        p.buildFileName = "${p.name - 'web-' - 'open-api-'}.gradle"
}

webMods.collect({ project(":$it")}).each configureWebModule

Closure configurePyModule = {
    ProjectDescriptor p, String path ->
        File f = new File("$p.projectDir", "${p.name}.gradle")
        if (f.exists()) {
            p.buildFileName = "${p.name}.gradle".toString()
        }
}

pyMods.forEach {String k, String v -> configurePyModule(project(":$k"), v) }

buildCache {
    local {
        removeUnusedEntriesAfterDays = 4
    }
}

def isCiServer = System.getenv('CI') == 'true'
if (isCiServer) {
    gradleEnterprise {
        buildScan {
            termsOfServiceUrl = 'https://gradle.com/terms-of-service'
            termsOfServiceAgree = 'yes'
            tag('CI')
        }
    }
}<|MERGE_RESOLUTION|>--- conflicted
+++ resolved
@@ -17,15 +17,6 @@
 
 rootProject.name='Deephaven Community Core'
 
-<<<<<<< HEAD
-String[] bins = ['configs', 'test-configs' ]
-
-String[] mods = [ 'Util', 'Numerics', 'TableLogger', 'DB', 'Plot',
-        'CompilerTools', 'Generators',
-        'Integrations', 'ModelFarm', 'ClientSupport',
-        'BenchmarkSupport', 'DB-test', 'DbTypes', 'DbTypesImpl', 'Parquet',
-        'Kafka', 'grpc-api', 'grpc-api-client', 'table-api', 'qst', 'demo']
-=======
 String[] mods = [
         'Util',
         'Numerics',
@@ -40,9 +31,9 @@
         'python-engine-test',
         'server',
         'table-api',
-        'qst'
+        'qst',
+        'demo'
 ]
->>>>>>> 5fecf0b2
 
         // new web projects; these modules are intended to form a complete, modular web application,
         // with heavy dependency isolation that should enable very fast rebuilds.
@@ -285,7 +276,6 @@
 include(':util-immutables')
 project(':util-immutables').projectDir = file('Util/util-immutables')
 
-<<<<<<< HEAD
 include(':demo-web')
 project(':demo-web').projectDir = file('demo/web')
 
@@ -294,7 +284,7 @@
 
 include(':demo-envoy')
 project(':demo-envoy').projectDir = file('demo/envoy')
-=======
+
 include(':deephaven-wheel')
 project(':deephaven-wheel').projectDir = file('py/deephaven-wheel')
 
@@ -322,7 +312,6 @@
         project(":docker-${name}").projectDir = file("${rootDir}/docker/registry/${name}")
     }
 }
->>>>>>> 5fecf0b2
 
 // Apply "vanity naming" (look for .gradle files matching ProjectName/ProjectName.gradle)
 File root = settings.rootDir
