--- conflicted
+++ resolved
@@ -74,11 +74,7 @@
 }
 
 ext.versionSource = versionSource
-<<<<<<< HEAD
-ext.globalVersion = "0.0.4"
-=======
 ext.globalVersion = "0.4.0"
->>>>>>> abcfa451
 
 // To set fishlibVersion, go to project-local gradle.properties file
 // (or, use the gradle.properties in $USER_HOME/.gradle for a global override)
@@ -338,16 +334,9 @@
         jdoc.options.links = ['https://docs.oracle.com/en/java/javase/11/docs/api/']
         jdoc.options.addStringOption('Xdoclint:none', '-quiet')
 
-<<<<<<< HEAD
-
-        // any projects we don't want to publish docs for go in the excludedProjects list:
-        String [] excludedProjects = [
-                ':test-configs'
-=======
         //add to as javadoc gets completed
         String [] exportedProjects = [
                 ':DataStructures', ':DB', ':Util', ':ModelFarm', ':Numerics', ':Plot', ':Kafka', ':grpc-api', ':qst', ':table-api'
->>>>>>> abcfa451
         ]
         List<Project> included = allprojects.collect { path in excludedProjects ? null : it }
         jdoc.source = included.collect { Java.sourceSet(it).allJava }
