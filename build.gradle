plugins {
    id 'base'
    id 'io.deephaven.project.register'
}

import org.gradle.internal.jvm.Jvm

import java.util.concurrent.TimeUnit

def isCi = System.getenv().getOrDefault("CI", "false") == "true"
def gradleJvmVersion = Jvm.current().getJavaVersion()
if (isCi) {
    if (gradleJvmVersion != JavaVersion.VERSION_11) {
        throw new IllegalStateException("JDK 11 is currently required for CI builds")
    }
} else {
    if (!gradleJvmVersion.isCompatibleWith(JavaVersion.VERSION_11)) {
        throw new IllegalStateException("JDK 11+ is currently required for development builds. For help installing, see https://deephaven.io/core/docs/how-to-guides/launch-build")
    }
}

(tasks.clean as Delete).delete(
        // Only the build rpm task outputs to the $rootDir/target directory.  Add it to the clean task.
        'target',
        'buildSrc/out',
        // Some tests pollute the root directory; add them to clean
        "$rootDir/tmp",
        "$rootDir/test",
        "$rootDir/test.*",
        // TODO: find the tests polluting root directory and fix them
)

clean.doLast {
    delete "$rootDir/test"
    delete "$rootDir/test.*"
    // TODO: find the tests polluting root directory and fix them
}

<<<<<<< HEAD
def configureBin = {
    Project b ->
        // our "bin" projects are a little special; the resources that go into the jar
        // are in the same directory as the project root, which is not supported by
        // IntelliJ when using Separate Modules Per SourceSet option.
        // To workaround this, we create arbitrary directories, $rootDir/projects/bin,
        // which act as the project root, and then we hook up the existing source in $rootDir/bin
        // as the sourceset directory.  This works correctly in both IntelliJ and Gradle CLI.

        // The projectDir is $rootDir/projects/$b.name, so we avoid using any relative files.
        String resources = "$rootDir/$b.name".toString()
        // Set the sourceSet resources directory.
        b.sourceSets.main.resources.srcDirs = [resources]
        b.sourceSets.main.java.srcDirs = [] // no java source for these modules.
        // This is technically superfluous, but we'll leave it just in case
        (b.tasks.jar as Jar).exclude 'build', 'out', 'build.gradle'

        // This is a one-time cleanup; it works better than trying to tell IntelliJ / gradle to ignore the files.
        // We'll leave it in case developers switch to release branches then back to develop.
        // We really _shouldn't_ do file deletion during configuration phase, but this should be very fast once already clean.
        files("$resources/build", "$resources/out").files*.deleteDir()

}
modsAreBin.each(configureBin)

// Note: We are applying the java conventions to the root project so that allJavadoc can pick up the
// correct toolchain. It may make sense to isolate allJavadoc in the future to its own module.
apply plugin: 'io.deephaven.java-conventions'
String javaDocOverviewLocation = 'build/docs/overview.html'
tasks.register 'allJavadoc', Javadoc, {
    Javadoc jdoc ->
        jdoc.javadocTool = javaToolchains.javadocToolFor{it ->
            // Javadoc version >=11 is needed for search
            // Javadoc version >12 is needed to avoid javadoc bugs in linking with modules
            languageVersion = JavaLanguageVersion.of(15)
        }
        jdoc.inputs.file javaDocOverviewLocation
        jdoc.options.encoding = 'UTF-8'
        jdoc.options.tags = ['apiNote', 'implNote']
        // include a note on the front Javadoc page telling us what version the Javadoc was generated from.
        jdoc.options.overview = new File("$rootDir", javaDocOverviewLocation)
        // Link to javadoc 11 API, because it is closer to java 8, which we actually use to build and run
        jdoc.options.links = ['https://docs.oracle.com/en/java/javase/11/docs/api/']
        jdoc.options.addStringOption('Xdoclint:none', '-quiet')

        // any projects we don't want to publish docs for go in the excludedProjects list:
        String [] excludedProjects = [
                ':test-configs'
        ]
        List<Project> included = allprojects.collect { path in excludedProjects ? null : it }
        jdoc.source = included.collect { Java.sourceSet(it).allJava }
        jdoc.classpath = files(included.collect { Java.sourceSet(it).compileClasspath })
        jdoc.destinationDir = file("${buildDir}/docs/javadoc")
        jdoc.dependsOn(':writeJavadocVersion')
}

def gitHash
gitHash = "${-> gitHash = 'git rev-list --max-count=1 HEAD'.execute([], rootDir).text.trim()}"
tasks.register 'writeJavadocVersion', {
    Task t ->
        t.description "Write $globalVersion to $javaDocOverviewLocation"
        File versionFile = file(javaDocOverviewLocation)
        t.inputs.property('globalVersion2', globalVersion)
        t.inputs.property('gitHash', gitHash)
        t.outputs.file(versionFile)
        t.doLast {
            versionFile.text = '<body>Deephaven Javadoc for ' + globalVersion + '\n<!-- VCS hash: ' + gitHash + ' --></body>\n'
        }
}

project(':test-configs') {
    dependencies {
        // For unit-tests that explicitly (or transitively) depend on Configuration.getInstance(),
        // we want to make sure that they continue working without having to spin up an etcd backed
        // store that just contains the same data as we have on the classpath
        runtimeOnly project(':fishconfig-local')
=======
project.tasks.register('outputVersion') {task ->
    def versionFile = project.layout.buildDirectory.file('version')
    task.inputs.property('version', project.version)
    task.outputs.file(versionFile)
    task.doLast {
        versionFile.get().asFile.text = project.version
>>>>>>> 5fecf0b2
    }
}

tasks.register('nightly') {
    it.group 'Deephaven lifecycle'
    it.description 'A lifecycle task that defines the nightly tasks to be run in CI, see .github/workflows/nighty-check-ci.yml'
    it.dependsOn allprojects.collect {
        allprojects.collect { it.tasks.matching { it.name == LifecycleBasePlugin.CHECK_TASK_NAME } } +\
        allprojects.collect { it.tasks.matching { it.name == 'testOutOfBand' } } +\
        allprojects.collect { it.tasks.matching { it.name == 'testSerial' } } +\
        allprojects.collect { it.tasks.matching { it.name == 'testParallel' } }
    }
}

tasks.register('prepareCompose') {
    it.group 'Deephaven lifecycle'
    it.description 'A lifecycle task that prepares prerequisites for local docker-compose builds'
    it.dependsOn project(':docker-server-slim').tasks.findByName('buildDocker-server-slim'),
            project(':docker-server').tasks.findByName('buildDocker-server'),
            project(':docker-web').tasks.findByName('buildDocker'),
            project(':envoy').tasks.findByName('buildDocker'),
<<<<<<< HEAD
            project(':grpc-proxy').tasks.findByName('buildDocker'),
            project(':demo-grpc-api').tasks.findByName('buildImage'),
            project(':demo-web').tasks.findByName('buildImage')
=======
            project(':grpc-proxy').tasks.findByName('buildDocker-grpc-proxy')
>>>>>>> 5fecf0b2
}

tasks.register('smoke') {
    it.group 'Deephaven lifecycle'
    it.description 'A lifecycle task for a local-development workflow to make sure things are looking "OK"'
    it.dependsOn allprojects.collect {
        allprojects.collect { it.tasks.matching { it.name == 'gwtCompile' } } +\
        allprojects.collect { it.tasks.matching { it.name == 'compileTestJava' } } +\
        allprojects.collect { it.tasks.matching { it.name == 'spotlessCheck' } }
    }
    it.dependsOn project(':server').tasks.findByName(LifecycleBasePlugin.CHECK_TASK_NAME)
    it.dependsOn project(':docker-server-slim').tasks.findByName('prepareDocker')
    it.dependsOn project(':docker-server').tasks.findByName('prepareDocker')
    it.dependsOn project(':web').tasks.findByName(LifecycleBasePlugin.ASSEMBLE_TASK_NAME)
    it.dependsOn project(':Generators').tasks.findByName(LifecycleBasePlugin.CHECK_TASK_NAME)
}

tasks.wrapper {
    Wrapper w ->
        w.gradleVersion = '6.2.2'
        w.distributionType = 'ALL'
}

if (findProperty('debugCI') == 'true') {
    gradle.buildFinished {
      BuildResult result ->
        if (result.failure) {
            result.failure.printStackTrace()
            println "Pausing the build so errors can be diagnosed"
            Thread.sleep(TimeUnit.HOURS.toMillis(3))
        }
    }
}<|MERGE_RESOLUTION|>--- conflicted
+++ resolved
@@ -36,91 +36,13 @@
     // TODO: find the tests polluting root directory and fix them
 }
 
-<<<<<<< HEAD
-def configureBin = {
-    Project b ->
-        // our "bin" projects are a little special; the resources that go into the jar
-        // are in the same directory as the project root, which is not supported by
-        // IntelliJ when using Separate Modules Per SourceSet option.
-        // To workaround this, we create arbitrary directories, $rootDir/projects/bin,
-        // which act as the project root, and then we hook up the existing source in $rootDir/bin
-        // as the sourceset directory.  This works correctly in both IntelliJ and Gradle CLI.
 
-        // The projectDir is $rootDir/projects/$b.name, so we avoid using any relative files.
-        String resources = "$rootDir/$b.name".toString()
-        // Set the sourceSet resources directory.
-        b.sourceSets.main.resources.srcDirs = [resources]
-        b.sourceSets.main.java.srcDirs = [] // no java source for these modules.
-        // This is technically superfluous, but we'll leave it just in case
-        (b.tasks.jar as Jar).exclude 'build', 'out', 'build.gradle'
-
-        // This is a one-time cleanup; it works better than trying to tell IntelliJ / gradle to ignore the files.
-        // We'll leave it in case developers switch to release branches then back to develop.
-        // We really _shouldn't_ do file deletion during configuration phase, but this should be very fast once already clean.
-        files("$resources/build", "$resources/out").files*.deleteDir()
-
-}
-modsAreBin.each(configureBin)
-
-// Note: We are applying the java conventions to the root project so that allJavadoc can pick up the
-// correct toolchain. It may make sense to isolate allJavadoc in the future to its own module.
-apply plugin: 'io.deephaven.java-conventions'
-String javaDocOverviewLocation = 'build/docs/overview.html'
-tasks.register 'allJavadoc', Javadoc, {
-    Javadoc jdoc ->
-        jdoc.javadocTool = javaToolchains.javadocToolFor{it ->
-            // Javadoc version >=11 is needed for search
-            // Javadoc version >12 is needed to avoid javadoc bugs in linking with modules
-            languageVersion = JavaLanguageVersion.of(15)
-        }
-        jdoc.inputs.file javaDocOverviewLocation
-        jdoc.options.encoding = 'UTF-8'
-        jdoc.options.tags = ['apiNote', 'implNote']
-        // include a note on the front Javadoc page telling us what version the Javadoc was generated from.
-        jdoc.options.overview = new File("$rootDir", javaDocOverviewLocation)
-        // Link to javadoc 11 API, because it is closer to java 8, which we actually use to build and run
-        jdoc.options.links = ['https://docs.oracle.com/en/java/javase/11/docs/api/']
-        jdoc.options.addStringOption('Xdoclint:none', '-quiet')
-
-        // any projects we don't want to publish docs for go in the excludedProjects list:
-        String [] excludedProjects = [
-                ':test-configs'
-        ]
-        List<Project> included = allprojects.collect { path in excludedProjects ? null : it }
-        jdoc.source = included.collect { Java.sourceSet(it).allJava }
-        jdoc.classpath = files(included.collect { Java.sourceSet(it).compileClasspath })
-        jdoc.destinationDir = file("${buildDir}/docs/javadoc")
-        jdoc.dependsOn(':writeJavadocVersion')
-}
-
-def gitHash
-gitHash = "${-> gitHash = 'git rev-list --max-count=1 HEAD'.execute([], rootDir).text.trim()}"
-tasks.register 'writeJavadocVersion', {
-    Task t ->
-        t.description "Write $globalVersion to $javaDocOverviewLocation"
-        File versionFile = file(javaDocOverviewLocation)
-        t.inputs.property('globalVersion2', globalVersion)
-        t.inputs.property('gitHash', gitHash)
-        t.outputs.file(versionFile)
-        t.doLast {
-            versionFile.text = '<body>Deephaven Javadoc for ' + globalVersion + '\n<!-- VCS hash: ' + gitHash + ' --></body>\n'
-        }
-}
-
-project(':test-configs') {
-    dependencies {
-        // For unit-tests that explicitly (or transitively) depend on Configuration.getInstance(),
-        // we want to make sure that they continue working without having to spin up an etcd backed
-        // store that just contains the same data as we have on the classpath
-        runtimeOnly project(':fishconfig-local')
-=======
 project.tasks.register('outputVersion') {task ->
     def versionFile = project.layout.buildDirectory.file('version')
     task.inputs.property('version', project.version)
     task.outputs.file(versionFile)
     task.doLast {
         versionFile.get().asFile.text = project.version
->>>>>>> 5fecf0b2
     }
 }
 
@@ -142,13 +64,8 @@
             project(':docker-server').tasks.findByName('buildDocker-server'),
             project(':docker-web').tasks.findByName('buildDocker'),
             project(':envoy').tasks.findByName('buildDocker'),
-<<<<<<< HEAD
-            project(':grpc-proxy').tasks.findByName('buildDocker'),
-            project(':demo-grpc-api').tasks.findByName('buildImage'),
+            project(':demo-server').tasks.findByName('buildImage'),
             project(':demo-web').tasks.findByName('buildImage')
-=======
-            project(':grpc-proxy').tasks.findByName('buildDocker-grpc-proxy')
->>>>>>> 5fecf0b2
 }
 
 tasks.register('smoke') {
