package io.deephaven.grpc_api.runner;

import io.deephaven.base.system.PrintStreamGlobals;
import io.deephaven.configuration.Configuration;
import io.deephaven.io.logger.LogBufferGlobal;
import io.deephaven.io.logger.LogBufferInterceptor;
import io.deephaven.io.logger.Logger;
import io.deephaven.util.process.ProcessEnvironment;
import io.deephaven.internal.log.LoggerFactory;
import java.io.IOException;
import java.io.InputStream;

public class Main {
    private static void bootstrapSystemProperties() throws IOException {
        try (final InputStream in = Main.class.getResourceAsStream("/bootstrap.properties")) {
            if (in != null) {
                System.getProperties().load(in);
            }
        }
    }

    public static void main(String[] args) throws IOException, InterruptedException, ClassNotFoundException {
        System.out.printf("# Starting %s%n", Main.class.getName());

        // No classes should be loaded before we bootstrap additional system properties
        bootstrapSystemProperties();

        // Capture the original System.out and System.err early
        PrintStreamGlobals.init();

        // Since our dagger injection happens later, we need to provider a static way to get the LogBuffer (for example,
        // logback configuration may reference LogBufferAppender).
        LogBufferGlobal.setInstance(new LogBufferInterceptor(Integer.getInteger("logBuffer.history", 1024)));

        final Logger log = LoggerFactory.getLogger(Main.class);

        log.info().append("Starting up ").append(Main.class.getName()).append("...").endl();

        final Configuration config = Configuration.getInstance();

        // Push our log to ProcessEnvironment, so that any parts of the system relying on ProcessEnvironment
        // instead of LoggerFactory can get the correct logger.
        final ProcessEnvironment processEnvironment =
                ProcessEnvironment.basicInteractiveProcessInitialization(config, Main.class.getName(), log);
        Thread.setDefaultUncaughtExceptionHandler(processEnvironment.getFatalErrorReporter());

<<<<<<< HEAD
        DeephavenApiServerComponent.startMain(PrintStreamGlobals.getOut(), PrintStreamGlobals.getErr(), config);
=======
        // defaults to 5 minutes
        int httpSessionExpireMs = config.getIntegerWithDefault("http.session.durationMs", 300000);
        int httpPort = config.getIntegerWithDefault("http.port", 8080);
        int schedulerPoolSize = config.getIntegerWithDefault("scheduler.poolSize", 4);

        DaggerDeephavenApiServerComponent
                .builder()
                .withPort(httpPort)
                .withSchedulerPoolSize(schedulerPoolSize)
                .withSessionTokenExpireTmMs(httpSessionExpireMs)
                .withOut(PrintStreamGlobals.getOut())
                .withErr(PrintStreamGlobals.getErr())
                .build()
                .getServer()
                .run();
>>>>>>> e1371861
    }
}<|MERGE_RESOLUTION|>--- conflicted
+++ resolved
@@ -44,12 +44,9 @@
                 ProcessEnvironment.basicInteractiveProcessInitialization(config, Main.class.getName(), log);
         Thread.setDefaultUncaughtExceptionHandler(processEnvironment.getFatalErrorReporter());
 
-<<<<<<< HEAD
-        DeephavenApiServerComponent.startMain(PrintStreamGlobals.getOut(), PrintStreamGlobals.getErr(), config);
-=======
         // defaults to 5 minutes
         int httpSessionExpireMs = config.getIntegerWithDefault("http.session.durationMs", 300000);
-        int httpPort = config.getIntegerWithDefault("http.port", 8080);
+        int httpPort = config.getIntegerWithDefault("http.port", 8888);
         int schedulerPoolSize = config.getIntegerWithDefault("scheduler.poolSize", 4);
 
         DaggerDeephavenApiServerComponent
@@ -62,6 +59,5 @@
                 .build()
                 .getServer()
                 .run();
->>>>>>> e1371861
     }
 }