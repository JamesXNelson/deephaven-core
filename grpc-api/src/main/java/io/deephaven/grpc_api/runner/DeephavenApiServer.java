--- conflicted
+++ resolved
@@ -1,10 +1,7 @@
 package io.deephaven.grpc_api.runner;
 
-<<<<<<< HEAD
 import io.deephaven.configuration.Configuration;
-=======
 import io.deephaven.grpc_api.appmode.ApplicationInjector;
->>>>>>> 2cc65da6
 import io.deephaven.db.util.AbstractScriptSession;
 import io.deephaven.grpc_api.appmode.AppMode;
 import io.deephaven.grpc_api.appmode.ApplicationServiceGrpcImpl;
@@ -68,29 +65,17 @@
     }
 
     public static void startMain(PrintStream out, PrintStream err)
-<<<<<<< HEAD
-        throws IOException, InterruptedException {
+            throws IOException, InterruptedException, ClassNotFoundException {
         Configuration conf = Configuration.getInstance();
         final ServerComponent injector = DaggerDeephavenApiServer_ServerComponent
-            .builder()
-            .withPort(conf.getIntegerWithDefault("grpc-api.port", 8888))
-            .withSchedulerPoolSize(4)
-            .withSessionTokenExpireTmMs(300000) // defaults to 5 min
-            .withOut(out)
-            .withErr(err)
-            .build();
-=======
-            throws IOException, InterruptedException, ClassNotFoundException {
-        final ServerComponent injector = DaggerDeephavenApiServer_ServerComponent
                 .builder()
-                .withPort(8080)
+                .withPort(conf.getIntegerWithDefault("grpc-api.port", 8888))
                 .withSchedulerPoolSize(4)
                 .withSessionTokenExpireTmMs(300000) // defaults to 5 min
                 .withOut(out)
                 .withErr(err)
                 .withAppMode(AppMode.currentMode())
                 .build();
->>>>>>> 2cc65da6
         final DeephavenApiServer server = injector.getServer();
         final SessionService sessionService = injector.getSessionService();
 
@@ -102,31 +87,6 @@
         ProcessEnvironment.getGlobalShutdownManager().registerTask(ShutdownManager.OrderingCategory.MIDDLE,
                 sessionService::closeAllSessions);
 
-<<<<<<< HEAD
-        try {
-
-            // Finally wait for gRPC to exit now.
-            ProcessEnvironment.getGlobalShutdownManager()
-                .registerTask(ShutdownManager.OrderingCategory.LAST, () -> {
-                    try {
-                        if (!server.server.awaitTermination(10, TimeUnit.SECONDS)) {
-                            log.error().append(
-                                "The gRPC server did not terminate in a reasonable amount of time. Invoking shutdownNow().")
-                                .endl();
-                            server.server.shutdownNow();
-                        }
-                    } catch (final InterruptedException ignored) {
-                    }
-                });
-
-            server.start();
-            server.blockUntilShutdown();
-        } catch (Throwable t) {
-            t.printStackTrace();
-            Thread.sleep(60_000);
-            throw t;
-        }
-=======
         // Finally wait for gRPC to exit now.
         ProcessEnvironment.getGlobalShutdownManager().registerTask(ShutdownManager.OrderingCategory.LAST, () -> {
             try {
@@ -142,7 +102,6 @@
 
         server.start();
         server.blockUntilShutdown();
->>>>>>> 2cc65da6
     }
 
     private static final Logger log = LoggerFactory.getLogger(DeephavenApiServer.class);
@@ -151,17 +110,7 @@
     private final LiveTableMonitor ltm;
     private final LogInit logInit;
     private final ConsoleServiceGrpcImpl consoleService;
-<<<<<<< HEAD
     private final HealthStatusManager healthStatusManager;
-
-    @Inject
-    public DeephavenApiServer(
-        final Server server,
-        final LiveTableMonitor ltm,
-        final LogInit logInit,
-        final ConsoleServiceGrpcImpl consoleService,
-        final HealthStatusManager healthStatusManager) {
-=======
     private final ApplicationInjector applicationInjector;
     private final ApplicationServiceGrpcImpl applicationService;
 
@@ -171,19 +120,16 @@
             final LiveTableMonitor ltm,
             final LogInit logInit,
             final ConsoleServiceGrpcImpl consoleService,
+            final HealthStatusManager healthStatusManager,
             final ApplicationInjector applicationInjector,
             final ApplicationServiceGrpcImpl applicationService) {
->>>>>>> 2cc65da6
         this.server = server;
         this.ltm = ltm;
         this.logInit = logInit;
         this.consoleService = consoleService;
-<<<<<<< HEAD
         this.healthStatusManager = healthStatusManager;
-=======
         this.applicationInjector = applicationInjector;
         this.applicationService = applicationService;
->>>>>>> 2cc65da6
     }
 
     private void start() throws IOException, ClassNotFoundException {
