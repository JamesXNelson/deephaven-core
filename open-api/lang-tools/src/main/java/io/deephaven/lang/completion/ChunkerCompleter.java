package io.deephaven.lang.completion;

import io.deephaven.db.tables.ColumnDefinition;
import io.deephaven.db.tables.Table;
import io.deephaven.db.tables.TableDefinition;
import io.deephaven.db.tables.select.QueryScope.MissingVariableException;
import io.deephaven.db.tables.utils.DBDateTime;
import io.deephaven.db.util.VariableProvider;
import io.deephaven.io.logger.Logger;
import io.deephaven.lang.api.HasScope;
import io.deephaven.lang.api.IsScope;
import io.deephaven.lang.completion.results.*;
import io.deephaven.lang.generated.*;
import io.deephaven.lang.parse.CompletionParser;
import io.deephaven.lang.parse.LspTools;
import io.deephaven.lang.parse.ParsedDocument;
import io.deephaven.proto.backplane.script.grpc.*;

import java.lang.reflect.Field;
import java.lang.reflect.Method;
import java.lang.reflect.Modifier;
import java.util.*;
import java.util.concurrent.CompletableFuture;
import java.util.regex.Pattern;
import java.util.stream.Collectors;

/**
 * Uses a ChunkerDocument to lookup user cursor and perform autocompletion.
 */
public class ChunkerCompleter implements CompletionHandler<ParsedDocument> {

    public enum SearchDirection {
        LEFT, BOTH, RIGHT
    }

    private static final Pattern CAMEL_PATTERN = Pattern.compile("(?=\\p{Lu})");
    public static final String CONTAINS_NEWLINE = ".*\\R.*"; // \R is "any newline" in java 8
    // For now, only testing uses this property, when we want to test column expressions without the noise of static methods
    // Since we don't really expect clients to twiddle this, we only consider it as a system property.
    public static final String PROP_SUGGEST_STATIC_METHODS = "suggest.all.static.methods";

    private final Logger log;
    private final VariableProvider variables;
    private final CompletionLookups lookups;
    private String defaultQuoteType;
    private ParsedDocument doc;

    public ChunkerCompleter(final Logger log, VariableProvider variables) {
        this(log, variables, new CompletionLookups());
    }

    public ChunkerCompleter(final Logger log, VariableProvider variables, CompletionLookups lookups) {
        this.log = log;
        this.variables = variables;
        this.lookups = lookups;
    }

    public CompletableFuture<? extends Collection<CompletionFragment>> complete(String command, int offset) {
        final long start = System.nanoTime();
        CompletionParser parser = new CompletionParser();
        try {
            final ParsedDocument doc = parser.parse(command);
            // Remove the parsing time from metrics; this parsing should be done before now,
            // with a parsed document ready to go immediately.
            final long parseTime = System.nanoTime();
            return CompletableFuture.supplyAsync(()-> {
                final Set<CompletionItem> results = runCompletion(doc, offset);
                final long end = System.nanoTime();
                log.info()
                    .append("Found ")
                    .append(results.size())
                    .append(" completion items;\nparse time:\t")
                    .append(parseTime-start)
                    .append("nanos;\ncompletion time: ")
                    .append(end-parseTime)
                    .append("nanos")
                    .endl();
                return results.stream()
                    .map(this::toFragment)
                    .collect(Collectors.toList());
            });
        } catch (ParseException e) {
            final CompletableFuture<? extends Collection<CompletionFragment>> future = new CompletableFuture<>();
            future.completeExceptionally(e);
            // TODO: better logging here; preferably writing to a system diagnostics table.  IDS-1517-16
            log.info()
                .append("Parse error in experimental completion api")
                .append(e)
                .append(" found in source\n")
                .append(command)
                .endl();
            return future;
        }
    }

    private CompletionFragment toFragment(CompletionItemOrBuilder item) {
        return new CompletionFragment(item.getStart(), item.getLength(), item.getTextEdit().getText(), item.getLabel());
    }

    @Override
    public Collection<CompletionItem.Builder> runCompletion(final ParsedDocument doc, final Position pos, final int offset) {
        final List<CompletionItem.Builder> results = new ArrayList<>();
        this.doc = doc;

        String src = doc.getSource();
        final Node node = doc.findNode(offset);
        if (node instanceof ChunkerDocument || src.trim().isEmpty()) {
            return results;
        }
        CompletionRequest req = new CompletionRequest(this, src, offset);
        searchForResults(doc, results, node, req, SearchDirection.BOTH);

        // post-process results for cases when the suggestion does not
        // actually replace the user's cursor position (it's much easier to do this
        // once in a universal fashion than to put it on each completer to figure out).
        // TODO: make tests route through this methods to check on fixRanges behavior.
        //  The CompletionFragment (autocomplete V1) methods used by tests are better
        //  for checking the result string, since they require less insanity to reconstitute
        //  a plain result string to assert upon.  IDS-1517-21
        fixRanges(doc, results, node, pos);

        if ("true".equals(System.getProperty("test.monaco.sanity"))) {
//            // We may want to manually test what monaco does with various formats of result objects,
//            // so we have this block of code hidden behind an off-by-default system property
//            results.add(new CompletionItem(0, 0, "A1", "A1", new DocumentRange(
//                pos.plus(0, -2), pos
//            )).sortText("A1"));
//
//            results.add(new CompletionItem(0, 0, "A2", "A2", new DocumentRange(
//                pos.plus(0, -2), pos.plus(0, 1)
//            )).sortText("A2"));
//
//            results.add(new CompletionItem(0, 0, "B3", "B3", new DocumentRange(
//                pos.plus(0, -2), pos.plus(0, 2)
//            )).sortText("A3"));
//
//            results.add(new CompletionItem(0, 0, "B1", "B1", new DocumentRange(
//                pos, pos
//            )).sortText("B1"));
//
//            results.add(new CompletionItem(0, 0, "B2", "B2", new DocumentRange(
//                pos, pos.plus(0, 1)
//            )).sortText("B2"));
//
//            results.add(new CompletionItem(0, 0, "A3", "A3", new DocumentRange(
//                pos, pos.plus(0, 2)
//            )).sortText("B3"));
        }

        return results;
    }
    /**
     * Part 1 of the V2 completion api; adapting our API to fit into existing CompletionHandler semantics.
     *
     * Right now we are just blindly re-parsing the whole document when using the old api,
     * which is going to be good-enough-for-now; this may also allow us to borrow the existing unit tests to some degree.
     *
     * @param doc
     * @param offset
     * @return
     */
    public Set<CompletionItem> runCompletion(ParsedDocument doc, int offset) {
        this.doc = doc;

        final Node node = doc.findNode(offset);

        String src = doc.getSource();
        if (node instanceof ChunkerDocument || src.trim().isEmpty()) {
            return Collections.emptySet();
        }
        final List<CompletionItem.Builder> results = new ArrayList<>();
        CompletionRequest req = new CompletionRequest(this, src, offset);
        searchForResults(doc, results, node, req, SearchDirection.BOTH);

        final Set<CompletionItem> built = new LinkedHashSet<>();
        for (CompletionItem.Builder result : results) {
            built.add(result.build());
        }
        return built;
    }

    /**
     * So, despite no documentation describing the exact semantics,
     * monaco is _very_ picky about the format of completions it receives.
     *
     * The list of invariants we have to obey:
     *
     * The main text edit (Range and String) is stored on the CompletionItem itself.
     * The main Range must _start_ at the user's cursor, and end at the earlier of:
     * A) The end of the text we want to replace
     * B) The end of line where the cursor is.
     *
     * Any other changes we want must be placed into the additionalTextEdits fields.
     * This includes:
     * A) Any changes on the same line as cursor that come before the cursor.
     * B) Any changes on lines where the cursor is not currently placed.
     *
     * Due to this unfortunate complexity, we are doing this in a post-processing phase (here),
     * so that individual completion provider logic only has to handle "replace text X with Y",
     * and we'll figure out the correct incantation to keep monaco happy here.
     *  @param parsed The parsed document (bag of state related to the source document).
     * @param res A set of CompletionItem to fixup.
     * @param node The original node we started the search from (for ~O(1) token searching)
     * @param cursor The position of the user's cursor (the location we need to slice from)
     */
    private void fixRanges(
            ParsedDocument parsed,
            Collection<CompletionItem.Builder> res,
            Node node,
            Position cursor
    ) {
        int ind = 0;
        for (CompletionItem.Builder item : res) {
            final Position requested = cursor.toBuilder().build();
            item.setSortText(sortable(ind++));
            final DocumentRange result = item.getTextEdit().getRange();

            if (LspTools.greaterThan(result.getStart(), requested)) {
                // The result starts after the user's cursor.
                // adjust the text edit back, stopping at the cursor.
                if (log.isTraceEnabled()) {
                    log.trace()
<<<<<<< HEAD
                            .append("No extendStart support yet; result:")
                            .append(result.toString())
                            .append("\nRequested: ")
=======
                            .append("No extendStart support yet; result: ")
                            .append(result.toString())
                            .nl()
                            .append("Requested: ")
>>>>>>> abcfa451
                            .append(requested.toString())
                            .endl();
                }
                continue;
            } else if (LspTools.lessThan(result.getEnd(), requested)) {
                // adjust the text edit forwards, appending tokens to result.
                extendEnd(item, requested, node);
            } else if (LspTools.lessThan(result.getStart(), requested)) {
                // The result starts before the cursor.
                // Move the part up to the cursor into an additional edit.
                final TextEdit.Builder edit = sliceBefore(item, requested, node);
                if (edit == null) {
                    // could not process this edit.  TODO: We should log this case at least.  IDS-1517-31
                    continue;
                }
                item.addAdditionalTextEdits(edit);
            } else {
                assert result.getStart().equals(requested);
            }

            // now, if the result spans multiple lines, we need to break it into multiple ranges,
            // since monaco only supports same-line text edits.
            if (result.getStart().getLine() != result.getEnd().getLine()) {
                List<TextEdit> broken = new ArrayList<>();
                // TODO: also split up the additional text edits, once they actually support multiline operations.  IDS-1517-31

            }
            item.setLabel(item.getTextEdit().getText());
        }

    }
    public TextEdit.Builder sliceBefore(CompletionItem.Builder item, Position requested, Node node) {
        final TextEdit.Builder edit = TextEdit.newBuilder();
        final DocumentRange.Builder range = DocumentRange.newBuilder(item.getTextEditBuilder().getRange());
        Token tok = node.findToken(range.getStart());
        Position.Builder start = tok.positionStart();
        if (start.getLine() != requested.getLine() || range.getStart().getLine() != requested.getLine()) {
            // not going to worry about this highly unlikely and complex corner case just yet.
            return null;
        }
        // advance the position to the start of the replacement range.
        int imageInd = 0;
        while (LspTools.lessThan(start, range.getStart())) {
            start.setCharacter(start.getCharacter() + 1);
            imageInd++;
        }
        range.setStart(start.build()).setEnd(requested);
        edit.setRange(range);
        StringBuilder b = new StringBuilder();
        // now, from here, gobble up the token contents as we advance the position to the requested index.
        while (LspTools.lessThan(start, requested)) {
            if (LspTools.lessOrEqual(tok.positionEnd(false), start)) {
                // find next non-empty token
                final Token startTok = tok;
                while (tok.next != null) {
                    tok = tok.next;
                    if (!tok.image.isEmpty()) {
                        break;
                    }
                }
                if (tok != startTok) {
                    // shouldn't really happen, but this is way better than potential infinite loops of doom
                    break;
                }
                imageInd = 0;
                start = tok.positionStart();
            }
            start.setCharacter(start.getCharacter() + 1);
            if (!tok.image.isEmpty()) {
                b.append(tok.image.charAt(imageInd));
            }
            imageInd++;
        }
        edit.setText(b.toString());
        return edit;
    }

    private TextEdit.Builder extendEnd(final CompletionItem.Builder item, final Position requested, final Node node) {
        final TextEdit.Builder edit = TextEdit.newBuilder();
        final DocumentRange.Builder range = DocumentRange.newBuilder(item.getTextEditBuilder().getRange());
        Token tok = node.findToken(range.getStart());
        Position.Builder start = tok.positionStart();
        if (start.getLine() != requested.getLine() || range.getStart().getLine() != requested.getLine()) {
            // not going to worry about this highly unlikely and complex corner case just yet.
            return null;
        }
        // advance the position to the start of the replacement range.
        int imageInd = 0;
        while (LspTools.lessThan(start, range.getStart())) {
            start.setCharacter(start.getCharacter() + 1);
            imageInd++;
        }
        range.setStart(start.build()).setEnd(requested);
        edit.setRange(range);
        StringBuilder b = new StringBuilder();
        // now, from here, gobble up the token contents as we advance the position to the requested index.
        while (LspTools.lessThan(start, requested)) {
            if (LspTools.lessOrEqual(tok.positionEnd(false), start)) {
                // find next non-empty token
                final Token startTok = tok;
                while (tok.next != null) {
                    tok = tok.next;
                    if (!tok.image.isEmpty()) {
                        break;
                    }
                }
                if (tok != startTok) {
                    // shouldn't really happen, but this is way better than potential infinite loops of doom
                    break;
                }
                imageInd = 0;
                start = tok.positionStart();
            }
            start.setCharacter(start.getCharacter() + 1);
            if (!tok.image.isEmpty()) {
                b.append(tok.image.charAt(imageInd));
            }
            imageInd++;
        }
        edit.setText(b.toString());
        return edit;
    }


    private String sortable(int i) {
        StringBuilder res = new StringBuilder(Integer.toString(i, 36));
        while (res.length() < 5) {
            res.insert(0, "0");
        }
        return res.toString();
    }

    private void searchForResults(
            ParsedDocument doc,
            Collection<CompletionItem.Builder> results,
            Node node,
            CompletionRequest request,
            SearchDirection direction
    ) {
        // alright! let's figure out where the user's cursor is, and what we can help them with.
        node.jjtAccept(new ChunkerVisitor() {
            @Override
            public Object visit(SimpleNode node, Object data) {
                return unsupported(node);
            }

            @Override
            public Object visitChunkerDocument(ChunkerDocument node, Object data) {
                return unsupported(node);
            }

            @Override
            public Object visitChunkerStatement(ChunkerStatement node, Object data) {
                return unsupported(node);
            }

            @Override
            public Object visitChunkerJavaClassDecl(ChunkerJavaClassDecl node, Object data) {
                return unsupported(node);
            }

            @Override
            public Object visitChunkerAssign(ChunkerAssign node, Object data) {
                assignCompletion(results, node, request);
                return null;
            }

            @Override
            public Object visitChunkerTypedAssign(ChunkerTypedAssign node, Object data) {
                typedAssignCompletion(results, node, request);
                return null;
            }

            @Override
            public Object visitChunkerTypeDecl(ChunkerTypeDecl node, Object data) {
                return unsupported(node);
            }

            @Override
            public Object visitChunkerTypeParams(ChunkerTypeParams node, Object data) {
                typeParamsCompletion(results, node, request);
                return null;
            }

            @Override
            public Object visitChunkerTypeParam(ChunkerTypeParam node, Object data) {
                typeParamCompletion(results, node, request);
                return null;
            }

            @Override
            public Object visitChunkerIdent(ChunkerIdent node, Object data) {
                identCompletion(doc, results, node, request);
                return null;
            }

            @Override
            public Object visitChunkerNum(ChunkerNum node, Object data) {
                numCompletion(results, node, request);
                return null;
            }

            @Override
            public Object visitChunkerWhitespace(ChunkerWhitespace node, Object data) {
                whitespaceComplete(doc, results, node, request, direction);
                return null;
            }

            @Override
            public Object visitChunkerNewline(ChunkerNewline node, Object data) {
                whitespaceComplete(doc, results, node, request, direction);
                return null;
            }

            @Override
            public Object visitChunkerNew(ChunkerNew node, Object data) {
                newComplete(results, node, request);
                return null;
            }

            @Override
            public Object visitChunkerAnnotation(ChunkerAnnotation node, Object data) {
                annotationComplete(results, node, request);
                return null;
            }

            @Override
            public Object visitChunkerInvoke(ChunkerInvoke node, Object data) {
                invokeComplete(results, node, request, direction);
                return null;
            }

            @Override
            public Object visitChunkerMethodName(ChunkerMethodName node, Object data) {
                final Token tok = node.jjtGetFirstToken();
                assert tok == node.jjtGetLastToken();
                addMethodsAndVariables(results, tok, request, ((HasScope)node.jjtGetParent()).getScope(), tok.image.replace("(", ""));
                if (request.getOffset() >= tok.endIndex - 1) {
                    // The user's cursor is on the opening ( of an invocation, lets add method arguments to completion results as well.
                    ChunkerInvoke invoke = (ChunkerInvoke) node.jjtGetParent();
                    methodArgumentCompletion(invoke.getName(), results, invoke, invoke.getArgument(0), request, direction);
                }
                return null;
            }

            @Override
            public Object visitChunkerParam(ChunkerParam node, Object data) {
                return unsupported(node);
            }

            @Override
            public Object visitChunkerClosure(ChunkerClosure node, Object data) {
                // not supporting completion for closures just yet; can likely offer parameter suggestions later though.
                return unsupported(node);
            }

            @Override
            public Object visitChunkerArray(ChunkerArray node, Object data) {
                // when we're in an array, we should suggest "anything of the same type as other array elements",
                // or otherwise look at where this array is being assigned to determine more type inference we can do for suggestion.
                return unsupported(node);
            }

            @Override
            public Object visitChunkerBinaryExpression(ChunkerBinaryExpression node, Object data) {
                // if we're actually in the binary expression, it's likely that we're on the operator itself.
                // for now, we'll try searching both left and right, and if we get unwanted matches, we'll reduce our scope.
                switch (direction) {
                    case BOTH:
                    case LEFT:
                        searchForResults(doc, results, node.getLeft(), request.candidate(node.getLeft().getEndIndex()), SearchDirection.LEFT);
                }
                if (node.getRight() != null) {
                    switch (direction) {
                        case BOTH:
                        case RIGHT:
                            searchForResults(doc, results, node.getRight(), request.candidate(node.getRight().getStartIndex()), SearchDirection.RIGHT);
                    }
                }
                return null;
            }

            @Override
            public Object visitChunkerString(ChunkerString node, Object data) {
                // Cursor is inside of a string; figure out where this string is being assigned.
                stringComplete(results, node, request, direction);
                return null;
            }

            @Override
            public Object visitChunkerEof(ChunkerEof node, Object data) {
                // Later on, we'll use the fact that we know the user is typing something
                // that is likely invalid, and offer suggestions like variable names, etc.
                whitespaceComplete(doc, results, node, request, SearchDirection.LEFT);
                return null;
            }
        }, null);

    }

    private void annotationComplete(Collection<CompletionItem.Builder> results, ChunkerAnnotation node, CompletionRequest offset) {
        // suggest names of annotations / arguments for groovy...
        // while python should suggest the names of decorator functions only.
    }

    private Object unsupported(Node node) {
        if (log.isTraceEnabled()) {
            Node parent = node;
            while(parent.jjtGetParent() != null && ! (parent.jjtGetParent() instanceof ChunkerDocument)) {
                parent = parent.jjtGetParent();
            }
            log.trace()
                    .append("Node type ")
                    .append(node.getClass().getCanonicalName())
                    .append(" not yet supported: ")
                    .append(node.toSource())
<<<<<<< HEAD
                    .append("\nParent source:")
=======
                    .nl()
                    .append("Parent source: ")
>>>>>>> abcfa451
                    .append(parent.toSource())
                    .endl();
        }
        return null;
    }

    private void numCompletion(Collection<CompletionItem.Builder> results, ChunkerNum node, CompletionRequest offset) {
        // not really sure what, if anything, we'd want for numbers.
        // perhaps past history of number values entered / typed in?
    }

    private void assignCompletion(Collection<CompletionItem.Builder> results, ChunkerAssign node, CompletionRequest offset) {
        final CompleteAssignment completer = new CompleteAssignment(this, node);
        final Node value = node.getValue();
        if (value == null) {
            // no value for this assignment...  offer up anything from scope.
            FuzzyList<String> sorted = new FuzzyList<>("");

            for (String varName : variables.getVariableNames()) {
                sorted.add(varName, varName);
            }
            for (String varName : sorted) {
                completer.doCompletion(results, offset, varName, false);
            }

            // TODO: also consider offering static classes / non-void-methods or block-local-scope vars.
            //  This would get really crazy really fast w/ no filter,
            //  so maybe we'll just keep a cache of user-actually-used-these classes/methods/etc, and offer only those
            //  (possibly primed with "things we want to promote users seeing").  IDS-1517-22
        } else {
            // we only want to suggest variable names beginning with the next token
            final String startWith = value.jjtGetFirstToken().image;
            FuzzyList<String> sorted = new FuzzyList<>(startWith);
            // TODO: actually use a visitor here; really only Ident tokens should get the behavior below;
            //  Really, we should be adding all variable names like we do, then visiting all source,
            //  removing anything which occurs later than here in source, and adding any assignments which
            //  occur earlier in source-but-not-in-runtime-variable-pool. IDS-1517-23
            for (String varName : variables.getVariableNames()) {
                if (camelMatch(varName, startWith)) {
                    sorted.add(varName, varName);
                }
            }
            for (String varName : sorted) {
                completer.doCompletion(results, offset, varName, false);
            }

        }
    }

    private void typedAssignCompletion(Collection<CompletionItem.Builder> results, ChunkerTypedAssign node, CompletionRequest offset) {
    }

    private void typeParamsCompletion(Collection<CompletionItem.Builder> results, ChunkerTypeParams node, CompletionRequest offset) {
    }

    private void typeParamCompletion(Collection<CompletionItem.Builder> results, ChunkerTypeParam node, CompletionRequest offset) {

    }

    private void identCompletion(
        ParsedDocument doc,
        Collection<CompletionItem.Builder> results,
        ChunkerIdent node,
        CompletionRequest request
    ) {
        boolean onEnd = node.jjtGetFirstToken().getEndIndex() <= request.getOffset();
        if (onEnd) {
            // user cursor is on the . or at the end of a possibly.chained.expression
            // we should offer completions for our target...
            final Node target = node.getScopeTarget();
            if (target == null) {
                // offer completion by looking at our own scope, and either completing
                // from available fields/methods, or global variables
                Token replacing = findReplacement(node, request);
                addMethods(results, replacing, request, Collections.singletonList(node), "");
            } else {
                // offer completion as though cursor was after the .
                searchForResults(doc, results, target, request, SearchDirection.RIGHT);
            }
        } else {
            // user wants completion on the ident itself...
            String src = node.toSource();
            final Token tok = node.jjtGetFirstToken();
            src = src.substring(0, request.getCandidate() - tok.startIndex);
            addMethodsAndVariables(results, node.jjtGetFirstToken(), request, Collections.singletonList(node), src);
        }

    }

    private Token findReplacement(Node node, CompletionRequest request) {
        Token replacing = node.jjtGetFirstToken();
        while (replacing.next != null && replacing.next.startIndex < request.getCandidate()) {
            if (replacing.next.kind == ChunkerConstants.EOF) {
                return replacing;
            }
            replacing = replacing.next;
        }
        return replacing;
    }

    private void whitespaceComplete(
        ParsedDocument doc,
        Collection<CompletionItem.Builder> results,
        SimpleNode node,
        CompletionRequest req,
        SearchDirection direction
    ) {
        // when the cursor is on whitespace, we'll look around from here to find something to bind to...
        // for now, we'll be lazy, and just move the cursor to our non-whitespace neighbors...
        final int nextLeft = node.getStartIndex()-1;
        final int nextRight = node.getEndIndex()+1;
        switch (direction) {
            case LEFT:
                Node left = findLeftOf(node);
                if (left != null) {
                    searchForResults(doc, results, left, req.candidate(left.getEndIndex()), SearchDirection.LEFT);
                }
                break;
            case RIGHT:
                Node right = findRightOf(node);
                if (right != null) {
                    searchForResults(doc, results, right, req.candidate(right.getStartIndex()), SearchDirection.RIGHT);
                }
                break;
            case BOTH:
                // look in both directions.
                left = findLeftOf(node);
                right = findRightOf(node);
                if (left == null) {
                    if (right != null) {
                        searchForResults(doc, results, right, req.candidate(nextRight), SearchDirection.LEFT);
                    }
                } else { //  left is non-null
                    if (right == null) {

                        searchForResults(doc, results, left, req.candidate(nextLeft), SearchDirection.LEFT);
                    } else {
                        // both left and right are non-null.  Pick the closest one first.
                        if (req.getCandidate() - nextLeft > nextRight - req.getCandidate()) {
                            // right pos is closer, so we'll start there.
                            searchForResults(doc, results, right, req.candidate(nextRight), SearchDirection.RIGHT);
                            searchForResults(doc, results, left, req.candidate(nextLeft), SearchDirection.LEFT);
                        } else {
                            // cursor is closer to left side, so start there.
                            searchForResults(doc, results, left, req.candidate(nextLeft), SearchDirection.LEFT);
                            searchForResults(doc, results, right, req.candidate(nextRight), SearchDirection.RIGHT);
                        }
                    }
                }
                break;
        }
    }

    private Node findRightOf(Node node) {
        if (node == null) {
            return null;
        }
        final Node parent = node.jjtGetParent();
        if (parent == null) {
            return null;
        }
        // short-circuit for ast nodes that return values.
        if (isTerminal(parent)) {
            return parent;
        }
        final List<Node> children = parent.getChildren();
        final int index = children.indexOf(node);
        if (index == children.size()-1) {
            return findRightOf(parent.jjtGetParent());
        }
        Node next = children.get(index + 1);
        while (!isTerminal(next) && next.jjtGetNumChildren() > 0) {
            next = next.jjtGetChild(0);
        }
        return next;

    }

    private boolean isTerminal(Node node) {
        return node.isAutocompleteTerminal();
    }

    private Node findLeftOf(Node node) {
        if (node == null) {
            return null;
        }
        final Node parent = node.jjtGetParent();
        if (parent == null) {
            return null;
        }
        if (isTerminal(parent)) {
            return parent;
        }
        final List<Node> children = parent.getChildren();
        final int index = children.indexOf(node);
        if (index == 0) {
            return findLeftOf(parent.jjtGetParent());
        }
        Node next = children.get(index - 1);
        while (!isTerminal(next) && next.jjtGetNumChildren() > 0) {
            Node candidate = next.jjtGetChild(next.jjtGetNumChildren() - 1);
            if (candidate instanceof ChunkerEof || // if we found the EOF, skip back again
                (candidate == node && next.jjtGetNumChildren() > 1) // if we ran into the original target node, skip it.
            ) {
                candidate = next.jjtGetChild(next.jjtGetNumChildren()-2);
            }
            next = candidate;
        }
        return next;
    }

    private void newComplete(Collection<CompletionItem.Builder> results, ChunkerNew node, CompletionRequest offset) {
        // `new ` completion not implemented yet.  This would need to lookup matching types w/ public constructors
    }

    private void invokeComplete(
        Collection<CompletionItem.Builder> results,
        ChunkerInvoke node,
        CompletionRequest request,
        SearchDirection direction
    ) {
        // invoke completions are one of the most important to consider.
        // for now, this will be a naive replacement, but later we'll want to look at _where_
        // in the invoke the cursor is; when on the ending paren, we'd likely want to look at
        // whether we are the argument to something, and if so, do a type check, and suggest useful .coercions().
        String name = node.getName().trim();

        // Now, for our magic-named methods that we want to handle...
        boolean inArguments = node.isCursorInArguments(request.getCandidate());
        boolean inMethodName = node.isCursorOnName(request.getCandidate());
        // when the cursor is between name(andParen, both of the above will trigger.

        // Find or create a "string as first arg" that will only be used if we match a magic method name below.
        if (inArguments) {
            Node firstArg = argNode(node, request);
            methodArgumentCompletion(name, results, node, firstArg, request, direction);
        }
        if (inMethodName) {
            // hokay! when on a method name, we need to look up our scope object,
            // try to guess the type, then look at existing arguments, to use as
            // context clues...
            final List<IsScope> scope = node.getScope();
            if (scope == null || scope.isEmpty()) {
                // TODO: figure out static-import-methods-declared-in-source, or closure references,
                // or locally defined methods / functions. IDS-1517-12
            } else {
                // For now, our scope resolution will just try to get us an object variable.
                // In the future, we'll create some kind of memoized meta information;
                // for now though, we just want to be able to find variables in our binding...
                String n = node.getName();
                addMethodsAndVariables(results, node.getNameToken(), request, scope, n);
            }
        }
    }

    private void addMethods(
        Collection<CompletionItem.Builder> results,
        Token replacing,
        CompletionRequest request,
        List<IsScope> scope,
        String methodPrefix
    ) {
        Optional<Class<?>> bindingVar = resolveScopeType(request, scope);
        if (bindingVar.isPresent()) {
            final Class<?> bindingClass = bindingVar.get();
            doMethodCompletion(results, bindingClass, methodPrefix, replacing, request);
        } else {
            // log that we couldn't find the binding var;
            // in theory we should be able to resolve anything that is valid source.
            log.trace()
                .append("Unable to find binding variable for ")
                .append(methodPrefix)
                .append(" from scope ")
                .append(scope.stream().map(IsScope::getName).collect(Collectors.joining(".")))
                .append( " from request ")
                .append(request.toString())
                .endl()
                ;
        }
    }

    private void addMethodsAndVariables(
        Collection<CompletionItem.Builder> results,
        Token replacing,
        CompletionRequest request,
        List<IsScope> scope,
        String variablePrefix
    ) {
        variablePrefix = variablePrefix.trim();
        // Add any method which make sense from the existing name / ident token.
        addMethods(results, replacing, request, scope, variablePrefix);
        // Add any variables present in current scope (will show system objects)
        doVariableCompletion(results, variablePrefix, replacing, request);

        // TODO: Add completion for any assignment expressions which occur earlier than us in the document.
        //  This will show only-in-source objects, without needing to actually run user's code.  IDS-1517-18
    }

    private void doMethodCompletion(
        Collection<CompletionItem.Builder> results,
        Class<?> bindingClass,
        String methodPrefix,
        Token replacing,
        CompletionRequest request
    ) {
        // hokay!  now, we can use the invoke's name to find methods / fields in this type.
        FuzzyList<Method> sorter = new FuzzyList<>(methodPrefix);
        for (Method method : bindingClass.getMethods()) {
            if (Modifier.isPublic(method.getModifiers())) {
                // TODO we'll likely want to pick between static or instance methods, based on calling scope.
                //   IDS-1517-19
                // TODO(deephaven-core#875): Auto-complete on instance should not suggest static methods
                if (camelMatch(method.getName(), methodPrefix)) {
                    sorter.add(method.getName(), method);
                }
            }
        }

        CompleteInvocation completer = new CompleteInvocation(this, replacing);
        // and now, we can suggest those methods as replacements.
        for (Method method : sorter) {
            completer.doCompletion(results, request, method);
        }
    }

    private void doVariableCompletion(Collection<CompletionItem.Builder> results, String variablePrefix, Token replacing, CompletionRequest request) {
        FuzzyList<String> sorter = new FuzzyList<>(variablePrefix);
        for (String name : variables.getVariableNames()) {
            if (!name.equals(variablePrefix) && camelMatch(name, variablePrefix)) {
                // only suggest names which are camel-case-matches (ignoring same-as-existing-variable names)
                sorter.add(name, name);
            }
        }
        CompleteVarName completer = new CompleteVarName(this, replacing);
        for (String method : sorter) {
            completer.doCompletion(results, request, method);
        }
    }

    private boolean camelMatch(String candidate, String search) {
        final String[] items = CAMEL_PATTERN.split(search);
        if (items.length == 1) {
            return candidate.startsWith(search);
        }
        for (String camel : items) {
            if (camel.isEmpty()) {
                continue;
            }
            if (Character.isLowerCase(camel.charAt(0))) {
                if (!candidate.startsWith(camel)) {
                    return false;
                }
            } else {
                // this could be more specific, but there may actually
                // be cases where user transposes part of a name,
                // and they'd actually want to see BarFoo when asking for FooBar.
                // ...this should be implemented using a result score.
                if (!candidate.contains(camel)) {
                    return false;
                }
            }
        }
        return true;
    }

    private Node argNode(ChunkerInvoke node, CompletionRequest request) {
        if (node.getArgumentCount() == 0) {
            return null;
        }
        Node best = null;
        int score = 0;
        for (Node argument : node.getArguments()) {
            if (best == null) {
                best = argument;
                score = best.distanceTo(request.getOffset());
            } else {
                final int newScore = argument.distanceTo(request.getOffset());
                if (newScore < score) {
                    best = argument;
                }
            }
        }

        return best;
    }

    private void methodArgumentCompletion(
        String name, Collection<CompletionItem.Builder> results,
        ChunkerInvoke node,
        Node replaceNode,
        CompletionRequest request,
        SearchDirection direction
    ) {
        // TODO: replace this hardcoded list of magic method names with something generated by an annotation processor. IDS-1517-32
        boolean tableReturningMethod = false;
        switch (name) {
            case "join":
            case "naturalJoin":
            case "leftJoin":
            case "exactJoin":
            case "aj":
                // TODO: joins will need special handling; IDS-1517-5 example from Charles:
                // j=l.naturalJoin(r, "InBoth,AFromLeft=BFromRight,CInLeft=DFromRight", "EInOut=FromRight,FInOut")
                // as you see, we need both the scope table l and the joined table r,
                // then we also need to handle CSV-separated column expressions.
                // To even try this using string inspection is foolish, as a `,` or `=` could easily appear inside the expression.
                // For these reasons, proper support here will have to wait until we also parse the string contents;
                // we can parse them on-demand via Chunker#MethodArgs, and just get a list of assignments.
                // might actually be better to just make Chunker#JoinArgs, to specify CSV of assignments (and allow ` strings)
                break;
            case "where":

            case "sort":
            case "sortDescending":

            case "dropColumns":

            case "select":
            case "selectDistinct":
            case "view":
            case "update":
            case "updateView":

                tableReturningMethod = true;
                maybeColumnComplete(results, node, replaceNode, request, direction);
                break;
        }
        if (node.getEndIndex() < request.getOffset()) {
            // user's cursor is actually past the end of our method...
            Class<?> scopeType;
            if (tableReturningMethod) {
                scopeType = Table.class;
            } else {
                final Optional<Class<?>> type = resolveScopeType(request, node.getScope());
                if (!type.isPresent()) {
                    return;
                }
                scopeType = type.get();
            }
            final Token rep = findReplacement(node, request);
            doMethodCompletion(results, scopeType, "", rep, request);
        }
    }

    private Optional<Class<?>> resolveScopeType(
        CompletionRequest request, List<IsScope> scope
    ) {
        if (scope == null || scope.isEmpty()) {
            return Optional.empty();
        }
        IsScope o = scope.get(0);

        final Class<?> type = variables.getVariableType(o.getName());
        if (type != null) {
            return Optional.of(type);
        }
        Optional<Class<?>> result = resolveScope(scope)
            .map(Object::getClass);
        if (result.isPresent()) {
            return result;
        }
        switch (o.getName()) {
            // This used to be where we'd intercept certain well-known-service-variables, like "db";
            // leaving this here in case we have add and such service to the OSS completer.
        }
        // Ok, maybe the user hasn't run the query yet.
        // See if there's any named assign's that have a value of db.i|t|etc

        final List<ChunkerAssign> assignments = findAssignment(doc, request, o.getName());
        for (ChunkerAssign assignment : assignments) {
            // This is pretty hacky, but our only use case here is looking for table loads, so...
            if (assignment.getValue() instanceof IsScope) {
                final List<IsScope> subscope = ((IsScope)assignment.getValue()).asScopeList();
                if (!subscope.equals(scope)) {
                    result = resolveScopeType(request, subscope);
                    if (result.isPresent()) {
                        return result;
                    }
                }
            }
        }

        return Optional.empty();
    }

    public List<ChunkerAssign> findAssignment(final ParsedDocument doc, final CompletionRequest request, final String name) {
        final Map<String, List<ChunkerAssign>> assignments = ensureAssignments(doc);
        final List<ChunkerAssign> options = assignments.get(name), results = new ArrayList<>();
        if (options != null) {
            assert !options.isEmpty();
            final ListIterator<ChunkerAssign> itr = options.listIterator(options.size());
            while (itr.hasPrevious()) {
                final ChunkerAssign test = itr.previous();
                if (test.getStartIndex() <= request.getOffset()) {
                    results.add(test);
                }
            }
            return results;
        }
        return Collections.emptyList();
    }

    private Map<String, List<ChunkerAssign>> ensureAssignments(final ParsedDocument doc) {
        Map<String, List<ChunkerAssign>> assignments = doc.getAssignments();
        if (assignments.isEmpty()) {
            doc.getDoc().jjtAccept(new ChunkerDefaultVisitor() {
                @Override
                public Object visitChunkerAssign(ChunkerAssign node, Object data) {
                    assignments.computeIfAbsent(node.getName(), n->new ArrayList<>()).add(node);
                    return super.visitChunkerAssign(node, data);
                }

                @Override
                public Object visitChunkerTypedAssign(ChunkerTypedAssign node, Object data) {
                    assignments.computeIfAbsent(node.getName(), n->new ArrayList<>()).add(node);
                    return super.visitChunkerTypedAssign(node, data);
                }
            }, null);

        }
        return assignments;
    }

    private Optional<Object> resolveScope(List<IsScope> scope) {
        if (scope == null || scope.isEmpty()) {
            return Optional.empty();
        }
        IsScope o = scope.get(0);
        // TODO: also handle static classes / variables only present in source (code not run yet)  IDS-1517-23
        try {

            final Object var = variables.getVariable(o.getName(), null);
            if (var == null) {
                return Optional.empty();
            }
            return resolveSubScope(var, scope, 1);
        } catch (MissingVariableException e) {
            return Optional.empty();
        }
    }

    private Optional<Object> resolveSubScope(Object var, List<IsScope> scope, int i) {
        if (var == null || i == scope.size()) {
            return Optional.ofNullable(var);
        }
        // keep digging into scope to find a variable.  Since we are allowing groovy here,
        // we may need to do some reflective `field access to getter method` coercion automatically...
        String nextName = scope.get(i++).getName();
        Object next = getFromVar(var, nextName);
        return resolveSubScope(next, scope, i);
    }

    private Object getFromVar(Object var, String nextName) {
        Class src;
        Object inst;
        if (var instanceof Class) {
            src = (Class) var;
            inst = null;
        } else {
            inst = var;
            src = var.getClass();
        }
        try {
            final Field field = src.getField(nextName);
            return field.get(inst);
        } catch (Exception ignored) {}

        try {
            final Field field = src.getDeclaredField(nextName);
            field.setAccessible(true);
            return field.get(inst);
        } catch (Exception ignored) {}

        // now, thanks to groovy, we can also convert to getters...
        String getterName = toBeanMethod(nextName, "get");
        try {
            final Method method = src.getMethod(getterName);
            return method.invoke(inst);
        } catch (Exception ignored) {}
        try {
            final Method method = src.getDeclaredMethod(getterName);
            method.setAccessible(true);
            return method.invoke(inst);
        } catch (Exception ignored) {}

        getterName = toBeanMethod(nextName, "is");
        try {
            final Method method = src.getMethod(getterName);
            return method.invoke(inst);
        } catch (Exception ignored) {}
        try {
            final Method method = src.getDeclaredMethod(getterName);
            method.setAccessible(true);
            return method.invoke(inst);
        } catch (Exception ignored) {}

        // give up!
        return null;
    }

    private String toBeanMethod(String nextName, String prefix) {
        if (nextName.startsWith(prefix)) {
            return nextName;
        }
        nextName = Character.toUpperCase(nextName.charAt(0)) + (nextName.length() == 1 ? "" : nextName.substring(1));
        return prefix + nextName;
    }

    private void stringComplete(
        Collection<CompletionItem.Builder> results,
        ChunkerString node,
        CompletionRequest offset,
        SearchDirection direction
    ) {
        // Alright! we are inside of a string.  Find out what method, if any, this string is contained by.
        Node parent = node.jjtGetParent();
        while (parent != null && !(parent instanceof ChunkerInvoke)) {
            parent = parent.jjtGetParent();
        }
        if (parent == null) {
            // hm, a string that's not inside a method... there might be something we can do here later,
            // but for now, let's just ignore...
        } else {
            ChunkerInvoke invoke = (ChunkerInvoke) parent;
            stringInMethodComplete(results, invoke, node, offset, direction);
        }
    }

    private void stringInMethodComplete(
        Collection<CompletionItem.Builder> results,
        ChunkerInvoke invoke,
        ChunkerString node,
        CompletionRequest offset,
        SearchDirection direction
    ) {
        methodArgumentCompletion(invoke.getName(), results, invoke, node, offset, direction);
        // Check the query library for static methods
    }

    private boolean isValidTableName(String tableName) {
        return tableName.chars().allMatch(Character::isJavaIdentifierPart);
    }

    private void maybeColumnComplete(
        Collection<CompletionItem.Builder> results,
        ChunkerInvoke invoke,
        Node node,
        CompletionRequest offset,
        SearchDirection direction
    ) {
        String str = stringLiteral(node);
        final boolean doColumnNameCompletion, doColumnExpressionCompletion;

        int equal = str.indexOf('=');

        int spacePad = 0;

        while(str.length() > spacePad && Character.isWhitespace(str.charAt(spacePad))) {
            spacePad++;
        }

        if (node == null) {
            // No node found; the invocation has no arguments
            assert invoke.getArgumentCount() == 0;

            doColumnNameCompletion = true;
            doColumnExpressionCompletion = false;
            if (invoke.isWellFormed()) {
                // we are inside a method()
            } else {
                // we are inside a method(
            }
        } else {
            // The document index of the start of the String str;
            if (node.isWellFormed()) {
                // we are inside a method(''[)] <- optional ), we don't really care, since we have an argument for reference

            } else {
                // we are inside a method('
            }
            if (equal == -1) {
                doColumnNameCompletion = true;
                doColumnExpressionCompletion = false;
            } else {
                final int strStart = node.getStartIndex() + spacePad;
                final int equalInd = strStart + equal;
                doColumnNameCompletion = equalInd >= offset.getOffset();
                doColumnExpressionCompletion = equalInd <= offset.getOffset();
            }

        }

        // first, find out columnName
        String columnName = (equal == -1 ? str : str.substring(0, equal)).trim();
        // next, find our table definition, if any...
        final List<IsScope> scope = invoke.getScope();
        TableDefinition def = findTableDefinition(scope, offset);
        if (doColumnNameCompletion) {
            if (def == null) {
                // No table definition?  We should report this as a failure (TableDoesNotExist).
                // TODO proper diagnostic messages;  IDS-1517-16
                log.info().append("No table definition found for ").append(String.valueOf(invoke.getScope())).append(" at offset ").append(offset.toString()).endl();
            } else {
                // finally, complete the column name...
                final CompleteColumnName completer = new CompleteColumnName(this, node, invoke);
                for (String colName : def.getColumnNames()) {
                    // only do column completion for not-yet complete column names...
                    if (camelMatch(colName, columnName) && colName.length() > columnName.length()) {
                        // complete the match as a string
                        completer.doCompletion(results, offset, colName);
                    }
                }
            }

        }
        if (doColumnExpressionCompletion) {
            // Users already has ColumnName=bleh (where bleh may be any string, including empty string)
            Class<?> colType = guessColumnType(columnName, invoke.getScope(), offset);
            final int methodNameStarts = equal + 1;
            final int methodNameEnds = str.length();
            final String partialMatch;
            if (str.endsWith("=")) {
                partialMatch = "";
            } else {
                partialMatch = str.substring(methodNameStarts, methodNameEnds).trim();
            }
            final CompleteColumnExpression completer = new CompleteColumnExpression(this, node, invoke);
            if (def != null) {
                // There is a table definition.  Lets try to suggest column names here.
                for (String colName : def.getColumnNames()) {
                    if (
                        // do not suggest the same column name that is already there
                        !colName.equals(partialMatch) &&
                        // only suggest column names with a camelCase match
                        camelMatch(colName, partialMatch)) {
                        completer.doCompletion(results, offset, colName);
                    }
                }

            }
            if (!partialMatch.isEmpty() || !"false".equals(System.getProperty(PROP_SUGGEST_STATIC_METHODS))) {
                // empty method name will generate MANY matches (lots of static method imports).
                // We left a system property to remove these during testing, so we don't have 30+ results,
                // when we want to test only for column name matches (above)
                for (Class cls : lookups.getStatics()) {
                    for (Method method : cls.getMethods()) {
                        // try to handle the column type here, to limit what we send...
                        // We may want to simply have this affect the score of the results,
                        // so that we'd still send back something incorrect (at least, in cases like update())
                        if (colType.isAssignableFrom(method.getReturnType())) {

                            // TODO: handle instance method calls if appropriate IDS-1517-19
                            // TODO: check binding for variables that can be referenced in column expressions (any non-typed assign before now)  IDS-1517-23
                            if (Modifier.isStatic(method.getModifiers())) {
                                if (camelMatch(method.getName(), partialMatch)) {
                                    completer.doCompletion(results, offset, method);
                                }
                            }
                        }
                    }

                }
            }

        }
    }

    private TableDefinition findTableDefinition(
        List<IsScope> scope,
        CompletionRequest offset
    ) {
        if (scope == null || scope.isEmpty()) {
            return null;
        }
        final IsScope previous = scope.get(scope.size() - 1);
        if (scope.size() == 1) {
            // previous is all we have; just lookup the table definition
            final TableDefinition definition = offset.getTableDefinition(this, doc, variables, previous.getName());
            if (definition == null) {
                // log missing definition...
            }
            return definition;
        } else if (previous instanceof ChunkerInvoke) {
            // recurse into each scope node and use the result of our parent's type to compute our own.
            // This allows us to hack in special support for statically analyzing expressions which return tables.

            return findTableDefinition(((ChunkerInvoke) previous).getScope(), offset);
        }
        return null;
    }

    private Class<?> guessColumnType(String columnName, List<IsScope> scope, CompletionRequest offset) {
        // When guessing column type, we'll prefer a perfect match against a known table-as-scope.
        // Failing that, we'll do a global lookup of all columns-by-types from all table definitions
        // And, finally, failing that, we'll do some random guessing based on "well-known column names".


        // guess table name from the scope; either a reference to a table, or a db.i|t call.
        // for now, we are not going to do complex scope inspections to guess at not-yet-run update operations.
        if (scope != null && scope.size() > 0) {
            IsScope root = scope.get(0);
            if (root instanceof ChunkerIdent) {
                if ("db".equals(root.getName())) {
                    if (scope.size() > 1) {
                        root = scope.get(1);
                    }
                } else {
                    // look for the table in binding
                    final TableDefinition def = offset.getTableDefinition(this, doc, variables, root.getName());
                    if (def != null) {
                        final ColumnDefinition col = def.getColumn(columnName);
                        if (col == null) {
                            // might happen if user did someTable.update("NewCol=123").update("NewCol=
                            // we can handle this by inspecting the scope chain, but leaving edge case out for now.
                        } else {
                            return col.getDataType();
                        }
                    }
                }
            }
        }

        switch (columnName.trim()) {
            case "Date":
                return String.class;
            case "Timestamp":
                return DBDateTime.class;
        }

        // failure; allow anything...
        return Object.class;
    }

    @Deprecated
    public void addMatch(Collection<CompletionItem.Builder> results, Node node, String match, CompletionRequest index, String ... nextTokens) {

        // IDS-1517-13
        // The mess has gone too far.  It is no longer maintainable.
        // The only code still calling into here is weird edge cases for table names and namespaces.
        // We'll fix those use cases up so we can delete this mess.

        final int start;
        int length;
        StringBuilder completion = new StringBuilder();
        String qt = getQuoteType(node);
        Token tok = node.jjtGetLastToken();
        if (tok.getEndIndex() >= index.getOffset()) {
            int s = tok.getStartIndex();
            for (Token token : node.tokensReversed(true)) {
                if (token.getStartIndex() >= index.getOffset()) {
                    completion.insert(0, token.image);
                    s = token.getStartIndex();
                } else if (token.getEndIndex() >= index.getOffset()){
                    completion.insert(0, token.image);
                    s = token.getStartIndex();
                    break;
                } else {
                    break;
                }
            }
            start = s;
            length = tok.getEndIndex() - s;
        } else {
            start = index.getOffset();
            length = 0;
            if (tok.next != null) {
                tok = tok.next;
            }
            while(tok.getEndIndex() <= index.getOffset()) {
                if (tok.image.trim().isEmpty()) {
                    if (tok.next == null) {
                        break;
                    }
                    tok = tok.next;
                    continue;
                }
                if (tok.image.equals(",")) {
                    if (tok.next == null) {
                        break;
                    }
                    tok = tok.next;
                    continue;
                }
                break;
            }
            Token quoteSearch = tok;
            if (quoteSearch.image.trim().isEmpty() && quoteSearch.next != null) {
                quoteSearch = quoteSearch.next;
            }
            switch (quoteSearch.image) {
                case "\"":
                case "'":
                case "`":
                case "'''":
                case "\"\"\"":
                    qt = quoteSearch.image;
            }
        }
        String displayed;
        if (completion.indexOf(qt) == -1) {
            completion.append(qt);
        }
        completion.append(match);
        for (int i = 0; i < nextTokens.length; i++) {
            String nextToken = nextTokens[i];

            String check = nextToken.trim();
            if (tok != null) {
                if (tok.image.trim().endsWith(check)) {
                    completion.append(nextToken);
                    break;
                } else {
                    tok = tok.next();
                    if (tok != null) {
                        if (tok.image.matches(CONTAINS_NEWLINE)) {
                            // stop gobbling at newlines!
                            tok = null;
                        } else {
                            String trimmed = tok.image.trim();
                            if (trimmed.isEmpty()) {
                                completion.append(tok.image);
                                length += tok.image.length();
                                i--;
                                continue;
                            } else if (trimmed.equals(check)) {
                                // user code has the desired token, stop being helpful
                                break;
                            }
                        }
                    }
                }
            }
            if (!completion.toString().trim().endsWith(check)) {
                completion.append(nextToken);
            }
        }
        displayed = completion.toString();

        //            + (node.isWellFormed() ? "" : nextChar);
        final DocumentRange.Builder range = LspTools.rangeFromSource(doc.getSource(), start, length);
        final CompletionItem.Builder result = CompletionItem.newBuilder();
        result.setStart(start)
                .setLength(length)
                .setLabel(displayed)
                .getTextEditBuilder()
                    .setText(displayed)
                    .setRange(range);
        results.add(result);
    }

    public String getQuoteType(Node node) {
        if (node instanceof ChunkerString) {
            return ((ChunkerString) node).getQuoteType();
        } else {
            // TODO: toSource() this node, and then check if it has ' or " or ${vars},  IDS-1517-24
            //  to decide on a better default quote type (i.e. try to guess user's style)
            return getDefaultQuoteType();
        }
    }

    public String stringLiteral(Node ns) {
        if (ns == null) {
            return "";
        }
        return (String)ns.jjtAccept(new ChunkerDefaultVisitor() {
            @Override
            public Object defaultVisit(SimpleNode node, Object data) {
                unsupported(node);
                return "";
            }

            @Override
            public Object visitChunkerString(ChunkerString node, Object data) {
                // TODO: handle "multi" + "part" + "chunks"  IDS-1517-33
                return node.getRaw();
            }
        }, null);
    }

    private String getValidTablePrefix(Node ns) {
        if (ns == null) {
            return "";
        }

        return (String)ns.jjtAccept(new ChunkerDefaultVisitor() {
            @Override
            public Object defaultVisit(SimpleNode node, Object data) {
                unsupported(node);
                return "";
            }

            @Override
            public Object visitChunkerString(ChunkerString node, Object data) {
                String str = node.getRaw();
                for (int i = 0; i < str.length(); i += 1) {
                    if (!Character.isJavaIdentifierPart(str.charAt(i))) {
                        return str.substring(0, i);
                    }
                }
                return str;
            }
        }, null);
    }

    public String getDefaultQuoteType() {
        return defaultQuoteType == null ? "\"" : defaultQuoteType;
    }

    public void setDefaultQuoteType(String defaultQuoteType) {
        this.defaultQuoteType = defaultQuoteType;
    }

    protected Map<String, TableDefinition> getReferencedTables() {
        return lookups.getReferencedTables();
    }
}<|MERGE_RESOLUTION|>--- conflicted
+++ resolved
@@ -220,16 +220,10 @@
                 // adjust the text edit back, stopping at the cursor.
                 if (log.isTraceEnabled()) {
                     log.trace()
-<<<<<<< HEAD
-                            .append("No extendStart support yet; result:")
-                            .append(result.toString())
-                            .append("\nRequested: ")
-=======
                             .append("No extendStart support yet; result: ")
                             .append(result.toString())
                             .nl()
                             .append("Requested: ")
->>>>>>> abcfa451
                             .append(requested.toString())
                             .endl();
                 }
@@ -546,12 +540,8 @@
                     .append(node.getClass().getCanonicalName())
                     .append(" not yet supported: ")
                     .append(node.toSource())
-<<<<<<< HEAD
-                    .append("\nParent source:")
-=======
                     .nl()
                     .append("Parent source: ")
->>>>>>> abcfa451
                     .append(parent.toSource())
                     .endl();
         }
