#
#  Copyright (c) 2016-2021 Deephaven Data Labs and Patent Pending
#
import pathlib
from setuptools import find_packages, setup

# The directory containing this file
HERE = pathlib.Path(__file__).parent

# The text of the README file
README = (HERE / "README.md").read_text()

setup(
    name='pydeephaven',
<<<<<<< HEAD
    version='0.16.1',
=======
    version='0.17.0',
>>>>>>> fa37cc26
    description='The Deephaven Python Client',
    long_description=README,
    long_description_content_type="text/markdown",
    packages=find_packages(exclude=("tests",)),
    url='https://deephaven.io/',
    license='Deephaven Community License Agreement Version 1.0',
    author='Deephaven Data Labs',
    author_email='python@deephaven.io',
    classifiers=[
        'Development Status :: 4 - Beta',
        'Intended Audience :: Developers',
        'Topic :: Software Development :: Build Tools',
        'License :: Other/Proprietary License',
        'Programming Language :: Python :: 3.7',
    ],
    python_requires='>3.7',
    install_requires=['pyarrow',
                      'bitstring',
                      'grpcio',
                      'protobuf']
)<|MERGE_RESOLUTION|>--- conflicted
+++ resolved
@@ -12,11 +12,7 @@
 
 setup(
     name='pydeephaven',
-<<<<<<< HEAD
-    version='0.16.1',
-=======
     version='0.17.0',
->>>>>>> fa37cc26
     description='The Deephaven Python Client',
     long_description=README,
     long_description_content_type="text/markdown",
