#
# Copyright (c) 2016-2022 Deephaven Data Labs and Patent Pending
#

"""Deephaven Python Client (`pydeephaven`) is a Python API built on top of Deephaven's highly efficient Open API which is
based on gRPC and Apache Arrow. It allows Python applications to remotely connect to Deephaven data servers,
export/import data with the server, run Python scripts on the server, and execute powerful queries on data tables.

Because Deephaven data servers and Deephaven clients including pydeephaven exchange data in the Apache Arrow format,
pydeephaven is able to leverage 'pyarrow' - the Python bindings of Arrow (ttps://arrow.apache.org/docs/python/) for
data representation and integration with other data analytic tools such as NumPy, Pandas, etc.


Examples:
    >>> from pydeephaven import Session
    >>> from pyarrow import csv
    >>> session = Session() # assuming Deephaven Community Edition is running locally with the default configuration
    >>> table1 = session.import_table(csv.read_csv("data1.csv"))
    >>> table2 = session.import_table(csv.read_csv("data2.csv"))
    >>> joined_table = table1.join(table2, on=["key_col_1", "key_col_2"], joins=["data_col1"])
    >>> df = joined_table.snapshot().to_pandas()
    >>> print(df)
    >>> session.close()
"""

from .table import Table
from .session import Session
from .dherror import DHError
from .combo_agg import ComboAggregation
from .constants import SortDirection, MatchRule
from .query import Query

<<<<<<< HEAD
__version__ = "0.16.1"
=======
__version__ = "0.17.0"
>>>>>>> fa37cc26
<|MERGE_RESOLUTION|>--- conflicted
+++ resolved
@@ -30,8 +30,4 @@
 from .constants import SortDirection, MatchRule
 from .query import Query
 
-<<<<<<< HEAD
-__version__ = "0.16.1"
-=======
-__version__ = "0.17.0"
->>>>>>> fa37cc26
+__version__ = "0.17.0"