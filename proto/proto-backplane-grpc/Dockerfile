FROM deephaven/protoc:local-build

COPY src/main/proto /includes

COPY dependencies /dependencies

RUN set -eux; \
  mkdir -p /generated/java; \
  mkdir -p /generated/grpc; \
  mkdir -p /generated/js; \
  mkdir -p /generated/python; \
  /opt/protoc/bin/protoc \
    --plugin=protoc-gen-grpc=/opt/protoc-gen-grpc-java \
    --java_out=/generated/java \
    --grpc_out=/generated/grpc \
    -I/dependencies \
    -I/includes \
    /dependencies/BrowserFlight.proto \
    /includes/deephaven/proto/ticket.proto \
    /includes/deephaven/proto/console.proto \
    /includes/deephaven/proto/session.proto \
    /includes/deephaven/proto/table.proto; \
  /opt/protoc/bin/protoc \
    --plugin=protoc-gen-ts=/usr/src/app/node_modules/.bin/protoc-gen-ts \
    --js_out=import_style=commonjs:/generated/js \
    --ts_out=service=grpc-web:/generated/js \
    -I/dependencies \
    -I/includes \
    /dependencies/BrowserFlight.proto \
    /dependencies/Flight.proto \
    /includes/deephaven/proto/ticket.proto \
    /includes/deephaven/proto/console.proto \
    /includes/deephaven/proto/session.proto \
    /includes/deephaven/proto/table.proto; \
  python3 -m grpc_tools.protoc \
    --grpc_python_out=/generated/python \
    --python_out=/generated/python \
    -I/includes \
<<<<<<< HEAD
    /includes/io/deephaven/proto/barrage.proto \
    /includes/io/deephaven/proto/console.proto \
    /includes/io/deephaven/proto/legacy_comm.proto \
    /includes/io/deephaven/proto/session.proto \
    /includes/io/deephaven/proto/table.proto \
    /includes/grpc/health/v1/health.proto
=======
    /includes/deephaven/proto/ticket.proto \
    /includes/deephaven/proto/console.proto \
    /includes/deephaven/proto/session.proto \
    /includes/deephaven/proto/table.proto;
>>>>>>> abcfa451
<|MERGE_RESOLUTION|>--- conflicted
+++ resolved
@@ -19,7 +19,8 @@
     /includes/deephaven/proto/ticket.proto \
     /includes/deephaven/proto/console.proto \
     /includes/deephaven/proto/session.proto \
-    /includes/deephaven/proto/table.proto; \
+    /includes/deephaven/proto/table.proto \
+    /includes/grpc/health/v1/health.proto; \
   /opt/protoc/bin/protoc \
     --plugin=protoc-gen-ts=/usr/src/app/node_modules/.bin/protoc-gen-ts \
     --js_out=import_style=commonjs:/generated/js \
@@ -31,21 +32,14 @@
     /includes/deephaven/proto/ticket.proto \
     /includes/deephaven/proto/console.proto \
     /includes/deephaven/proto/session.proto \
-    /includes/deephaven/proto/table.proto; \
+    /includes/deephaven/proto/table.proto \
+    /includes/grpc/health/v1/health.proto; \
   python3 -m grpc_tools.protoc \
     --grpc_python_out=/generated/python \
     --python_out=/generated/python \
     -I/includes \
-<<<<<<< HEAD
-    /includes/io/deephaven/proto/barrage.proto \
-    /includes/io/deephaven/proto/console.proto \
-    /includes/io/deephaven/proto/legacy_comm.proto \
-    /includes/io/deephaven/proto/session.proto \
-    /includes/io/deephaven/proto/table.proto \
-    /includes/grpc/health/v1/health.proto
-=======
     /includes/deephaven/proto/ticket.proto \
     /includes/deephaven/proto/console.proto \
     /includes/deephaven/proto/session.proto \
-    /includes/deephaven/proto/table.proto;
->>>>>>> abcfa451
+    /includes/deephaven/proto/table.proto \
+    /includes/grpc/health/v1/health.proto;
