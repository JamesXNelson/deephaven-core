--- conflicted
+++ resolved
@@ -22,11 +22,8 @@
     /includes/deephaven/proto/session.proto \
     /includes/deephaven/proto/table.proto \
     /includes/deephaven/proto/application.proto \
-<<<<<<< HEAD
+    /includes/deephaven/proto/inputtable.proto \
     /includes/grpc/health/v1/health.proto; \
-=======
-    /includes/deephaven/proto/inputtable.proto; \
->>>>>>> 5fecf0b2
   /opt/protoc/bin/protoc \
     --plugin=protoc-gen-ts=/usr/src/app/node_modules/.bin/protoc-gen-ts \
     --js_out=import_style=commonjs:/generated/js \
@@ -41,11 +38,8 @@
     /includes/deephaven/proto/session.proto \
     /includes/deephaven/proto/table.proto \
     /includes/deephaven/proto/application.proto \
-<<<<<<< HEAD
+    /includes/deephaven/proto/inputtable.proto \
     /includes/grpc/health/v1/health.proto; \
-=======
-    /includes/deephaven/proto/inputtable.proto; \
->>>>>>> 5fecf0b2
   python3 -m grpc_tools.protoc \
     --grpc_python_out=/generated/python \
     --python_out=/generated/python \
@@ -56,8 +50,5 @@
     /includes/deephaven/proto/session.proto \
     /includes/deephaven/proto/table.proto \
     /includes/deephaven/proto/application.proto \
-<<<<<<< HEAD
+    /includes/deephaven/proto/inputtable.proto; \
     /includes/grpc/health/v1/health.proto;
-=======
-    /includes/deephaven/proto/inputtable.proto;
->>>>>>> 5fecf0b2
