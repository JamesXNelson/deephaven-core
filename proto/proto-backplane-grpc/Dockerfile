--- conflicted
+++ resolved
@@ -20,11 +20,8 @@
     /includes/deephaven/proto/console.proto \
     /includes/deephaven/proto/session.proto \
     /includes/deephaven/proto/table.proto \
-<<<<<<< HEAD
-    /includes/grpc/health/v1/health.proto; \
-=======
+    /includes/grpc/health/v1/health.proto \
     /includes/deephaven/proto/application.proto; \
->>>>>>> 2cc65da6
   /opt/protoc/bin/protoc \
     --plugin=protoc-gen-ts=/usr/src/app/node_modules/.bin/protoc-gen-ts \
     --js_out=import_style=commonjs:/generated/js \
@@ -37,11 +34,8 @@
     /includes/deephaven/proto/console.proto \
     /includes/deephaven/proto/session.proto \
     /includes/deephaven/proto/table.proto \
-<<<<<<< HEAD
-    /includes/grpc/health/v1/health.proto; \
-=======
+    /includes/grpc/health/v1/health.proto \
     /includes/deephaven/proto/application.proto; \
->>>>>>> 2cc65da6
   python3 -m grpc_tools.protoc \
     --grpc_python_out=/generated/python \
     --python_out=/generated/python \
@@ -50,8 +44,5 @@
     /includes/deephaven/proto/console.proto \
     /includes/deephaven/proto/session.proto \
     /includes/deephaven/proto/table.proto \
-<<<<<<< HEAD
-    /includes/grpc/health/v1/health.proto;
-=======
+    /includes/grpc/health/v1/health.proto \
     /includes/deephaven/proto/application.proto;
->>>>>>> 2cc65da6
