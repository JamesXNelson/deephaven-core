FROM deephaven/protoc:local-build

COPY src/main/proto /includes

COPY dependencies /dependencies

RUN set -eux; \
  mkdir -p /generated/java; \
  mkdir -p /generated/grpc; \
  mkdir -p /generated/js; \
  mkdir -p /generated/python; \
  /opt/protoc/bin/protoc \
    --plugin=protoc-gen-grpc=/opt/protoc-gen-grpc-java \
    --java_out=/generated/java \
    --grpc_out=/generated/grpc \
    -I/dependencies \
    -I/includes \
    /dependencies/BrowserFlight.proto \
    /includes/deephaven/proto/ticket.proto \
    /includes/deephaven/proto/console.proto \
    /includes/deephaven/proto/session.proto \
    /includes/deephaven/proto/table.proto \
    /includes/deephaven/proto/application.proto \
<<<<<<< HEAD
    /includes/grpc/health/v1/health.proto; \
=======
    /includes/deephaven/proto/inputtable.proto; \
>>>>>>> e1371861
  /opt/protoc/bin/protoc \
    --plugin=protoc-gen-ts=/usr/src/app/node_modules/.bin/protoc-gen-ts \
    --js_out=import_style=commonjs:/generated/js \
    --ts_out=service=grpc-web:/generated/js \
    -I/dependencies \
    -I/includes \
    /dependencies/BrowserFlight.proto \
    /dependencies/Flight.proto \
    /includes/deephaven/proto/ticket.proto \
    /includes/deephaven/proto/console.proto \
    /includes/deephaven/proto/session.proto \
    /includes/deephaven/proto/table.proto \
    /includes/deephaven/proto/application.proto \
<<<<<<< HEAD
    /includes/grpc/health/v1/health.proto; \
=======
    /includes/deephaven/proto/inputtable.proto; \
>>>>>>> e1371861
  python3 -m grpc_tools.protoc \
    --grpc_python_out=/generated/python \
    --python_out=/generated/python \
    -I/includes \
    /includes/deephaven/proto/ticket.proto \
    /includes/deephaven/proto/console.proto \
    /includes/deephaven/proto/session.proto \
    /includes/deephaven/proto/table.proto \
    /includes/deephaven/proto/application.proto \
<<<<<<< HEAD
    /includes/grpc/health/v1/health.proto;
=======
    /includes/deephaven/proto/inputtable.proto;
>>>>>>> e1371861
<|MERGE_RESOLUTION|>--- conflicted
+++ resolved
@@ -21,11 +21,8 @@
     /includes/deephaven/proto/session.proto \
     /includes/deephaven/proto/table.proto \
     /includes/deephaven/proto/application.proto \
-<<<<<<< HEAD
+    /includes/deephaven/proto/inputtable.proto \
     /includes/grpc/health/v1/health.proto; \
-=======
-    /includes/deephaven/proto/inputtable.proto; \
->>>>>>> e1371861
   /opt/protoc/bin/protoc \
     --plugin=protoc-gen-ts=/usr/src/app/node_modules/.bin/protoc-gen-ts \
     --js_out=import_style=commonjs:/generated/js \
@@ -39,11 +36,8 @@
     /includes/deephaven/proto/session.proto \
     /includes/deephaven/proto/table.proto \
     /includes/deephaven/proto/application.proto \
-<<<<<<< HEAD
+    /includes/deephaven/proto/inputtable.proto \
     /includes/grpc/health/v1/health.proto; \
-=======
-    /includes/deephaven/proto/inputtable.proto; \
->>>>>>> e1371861
   python3 -m grpc_tools.protoc \
     --grpc_python_out=/generated/python \
     --python_out=/generated/python \
@@ -53,8 +47,5 @@
     /includes/deephaven/proto/session.proto \
     /includes/deephaven/proto/table.proto \
     /includes/deephaven/proto/application.proto \
-<<<<<<< HEAD
+    /includes/deephaven/proto/inputtable.proto \
     /includes/grpc/health/v1/health.proto;
-=======
-    /includes/deephaven/proto/inputtable.proto;
->>>>>>> e1371861
