--- conflicted
+++ resolved
@@ -139,13 +139,8 @@
     return torch.from_numpy(np.squeeze(gather.table_to_numpy_2d(rows, cols, dtype = np.intc)))
     
 # A function to scatter integer model predictions back into a table
-<<<<<<< HEAD
-def tensor_to_table_integer(data, index):
-    return int(data[index])
-=======
 def tensor_to_table_integer(predictions, index):
     return int(predictions[index])
->>>>>>> f19e0b06
 ```
 \
 \
