/**
 * Copyright (c) 2016-2022 Deephaven Data Labs and Patent Pending
 */
package io.deephaven.server.netty;

import dagger.Binds;
import dagger.Module;
import dagger.Provides;
import io.deephaven.UncheckedDeephavenException;
import io.deephaven.grpc.MTlsCertificate;
<<<<<<< HEAD
import io.deephaven.internal.log.LoggerFactory;
import io.deephaven.io.logger.LogBuffer;
import io.deephaven.io.logger.Logger;
import io.deephaven.server.config.ServerConfig;
import io.deephaven.server.log.LogInit;
=======
import io.deephaven.io.logger.Logger;
import io.deephaven.server.config.ServerConfig;
>>>>>>> 44ff18b0
import io.deephaven.server.log.LogModule;
import io.deephaven.server.runner.GrpcServer;
import io.deephaven.ssl.config.SSLConfig;
import io.deephaven.ssl.config.TrustJdk;
import io.deephaven.ssl.config.impl.KickstartUtils;
import io.grpc.BindableService;
import io.grpc.Server;
import io.grpc.ServerInterceptor;
import io.grpc.netty.GrpcSslContexts;
import io.grpc.netty.NettyServerBuilder;
import io.netty.handler.ssl.SslContextBuilder;
import io.netty.handler.ssl.SupportedCipherSuiteFilter;
import nl.altindag.ssl.SSLFactory;
import nl.altindag.ssl.util.NettySslUtils;

import javax.net.ssl.SSLException;
import java.net.InetSocketAddress;
import java.util.Set;

@Module(includes = LogModule.class)
public interface NettyServerModule {


    @Binds
    ServerConfig bindsServerConfig(NettyConfig serverConfig);

    @Provides
    static GrpcServer serverBuilder(
            NettyConfig serverConfig,

            Set<BindableService> services,
            Set<ServerInterceptor> interceptors) {
        final NettyServerBuilder serverBuilder;
        if (serverConfig.host().isPresent()) {
            serverBuilder = NettyServerBuilder
                    .forAddress(new InetSocketAddress(serverConfig.host().get(), serverConfig.port()));
        } else {
            serverBuilder = NettyServerBuilder.forPort(serverConfig.port());
        }
        services.forEach(serverBuilder::addService);
        interceptors.forEach(serverBuilder::intercept);
        serverBuilder.intercept(MTlsCertificate.DEFAULT_INTERCEPTOR);
        serverBuilder.maxInboundMessageSize(serverConfig.maxInboundMessageSize());
        Logger log = LoggerFactory.getLogger(NettyServerModule.class);
        if (serverConfig.ssl().isPresent()) {
            if (log.isInfoEnabled()) {
<<<<<<< HEAD
                log.info().append("Using ssl configuration" ).append(serverConfig.ssl().get().toString()).endl();
=======
                log.info().append("Using ssl configuration").append(serverConfig.ssl().get().toString()).endl();
>>>>>>> 44ff18b0
            }
            final SSLConfig ssl = serverConfig.ssl().get().orTrust(TrustJdk.of());
            final SSLFactory kickstart = KickstartUtils.create(ssl);
            SslContextBuilder sslBuilder = NettySslUtils.forServer(kickstart);
            GrpcSslContexts.configure(sslBuilder);
            if (ssl.protocols().isPresent() || ssl.ciphers().isPresent()) {
                sslBuilder
                        .protocols(kickstart.getProtocols())
                        .ciphers(kickstart.getCiphers(), SupportedCipherSuiteFilter.INSTANCE);
            }
            try {
                serverBuilder.sslContext(sslBuilder.build());
            } catch (SSLException e) {
                throw new UncheckedDeephavenException(e);
            }
        } else {
            log.info().append("No ssl configuration detected").endl();
        }
        Server server = serverBuilder.directExecutor().build();
        return GrpcServer.of(server);
    }
}<|MERGE_RESOLUTION|>--- conflicted
+++ resolved
@@ -8,16 +8,9 @@
 import dagger.Provides;
 import io.deephaven.UncheckedDeephavenException;
 import io.deephaven.grpc.MTlsCertificate;
-<<<<<<< HEAD
 import io.deephaven.internal.log.LoggerFactory;
-import io.deephaven.io.logger.LogBuffer;
 import io.deephaven.io.logger.Logger;
 import io.deephaven.server.config.ServerConfig;
-import io.deephaven.server.log.LogInit;
-=======
-import io.deephaven.io.logger.Logger;
-import io.deephaven.server.config.ServerConfig;
->>>>>>> 44ff18b0
 import io.deephaven.server.log.LogModule;
 import io.deephaven.server.runner.GrpcServer;
 import io.deephaven.ssl.config.SSLConfig;
@@ -40,14 +33,12 @@
 @Module(includes = LogModule.class)
 public interface NettyServerModule {
 
-
     @Binds
     ServerConfig bindsServerConfig(NettyConfig serverConfig);
 
     @Provides
     static GrpcServer serverBuilder(
             NettyConfig serverConfig,
-
             Set<BindableService> services,
             Set<ServerInterceptor> interceptors) {
         final NettyServerBuilder serverBuilder;
@@ -64,11 +55,7 @@
         Logger log = LoggerFactory.getLogger(NettyServerModule.class);
         if (serverConfig.ssl().isPresent()) {
             if (log.isInfoEnabled()) {
-<<<<<<< HEAD
-                log.info().append("Using ssl configuration" ).append(serverConfig.ssl().get().toString()).endl();
-=======
                 log.info().append("Using ssl configuration").append(serverConfig.ssl().get().toString()).endl();
->>>>>>> 44ff18b0
             }
             final SSLConfig ssl = serverConfig.ssl().get().orTrust(TrustJdk.of());
             final SSLFactory kickstart = KickstartUtils.create(ssl);
