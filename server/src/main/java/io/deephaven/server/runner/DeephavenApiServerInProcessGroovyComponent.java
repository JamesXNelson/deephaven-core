/**
 * Copyright (c) 2016-2022 Deephaven Data Labs and Patent Pending
 */
package io.deephaven.server.runner;

import dagger.BindsInstance;
import dagger.Component;
import io.deephaven.server.console.SessionToExecutionStateModule;
import io.deephaven.server.console.groovy.GroovyConsoleSessionModule;
import io.deephaven.server.healthcheck.HealthCheckModule;
import io.deephaven.server.log.LogModule;
import io.grpc.ManagedChannelBuilder;

import javax.inject.Named;
import javax.inject.Singleton;
import java.io.PrintStream;

@Singleton
@Component(modules = {
        DeephavenApiServerModule.class,
        LogModule.class,
        GroovyConsoleSessionModule.class,
        ServerBuilderInProcessModule.class,
<<<<<<< HEAD
        HealthCheckModule.class
=======
        SessionToExecutionStateModule.class,
>>>>>>> fa37cc26
})
public interface DeephavenApiServerInProcessGroovyComponent {

    DeephavenApiServer getServer();

    ManagedChannelBuilder<?> channelBuilder();

    @Component.Builder
    interface Builder {

        @BindsInstance
        Builder withSchedulerPoolSize(@Named("scheduler.poolSize") int numThreads);

        @BindsInstance
        Builder withSessionTokenExpireTmMs(@Named("session.tokenExpireMs") long tokenExpireMs);

        @BindsInstance
        Builder withOut(@Named("out") PrintStream out);

        @BindsInstance
        Builder withErr(@Named("err") PrintStream err);

        DeephavenApiServerInProcessGroovyComponent build();
    }
}<|MERGE_RESOLUTION|>--- conflicted
+++ resolved
@@ -21,11 +21,8 @@
         LogModule.class,
         GroovyConsoleSessionModule.class,
         ServerBuilderInProcessModule.class,
-<<<<<<< HEAD
-        HealthCheckModule.class
-=======
         SessionToExecutionStateModule.class,
->>>>>>> fa37cc26
+        HealthCheckModule.class,
 })
 public interface DeephavenApiServerInProcessGroovyComponent {
 
