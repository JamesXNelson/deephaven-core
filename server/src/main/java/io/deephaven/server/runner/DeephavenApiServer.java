--- conflicted
+++ resolved
@@ -106,13 +106,8 @@
         // Stop accepting new gRPC requests.
         ProcessEnvironment.getGlobalShutdownManager().registerTask(ShutdownManager.OrderingCategory.FIRST,
                 () -> {
-<<<<<<< HEAD
-                    // it's important to call healthStatusManager.enterTerminalState() in the same thread a server.stopWithTimeout
-                    // If we add multiple `OrderingCategory.FIRST` callbacks, they'll execute in parallel and blow up.
-=======
                     // healthStatusManager.enterTerminalState() must be called before server.stopWithTimeout().
                     // If we add multiple `OrderingCategory.FIRST` callbacks, they'll execute in the wrong order.
->>>>>>> 6b848344
                     healthStatusManager.enterTerminalState();
                     server.stopWithTimeout(10, TimeUnit.SECONDS);
                 });
