#!/usr/bin/env sh

set -o nounset

TLS_DIR="${TLS_DIR:-/etc/deephaven/certs}"
<<<<<<< HEAD
=======
TLS_CRT="${TLS_CRT:-$TLS_DIR/tls.crt}"
TLS_KEY="${TLS_KEY:-$TLS_DIR/tls.key}"
TLS_CA="${TLS_CA:-$TLS_DIR/ca.crt}"
>>>>>>> 72f3337e

PROXY_TLS_PORT="${PROXY_TLS_PORT:-8443}"
PROXY_DEBUG_PORT="${PROXY_DEBUG_PORT:-8080}"

ALLOWED_ORIGINS="${ALLOWED_ORIGINS:+--allowed_origins=$ALLOWED_ORIGINS}"
ALLOWED_ORIGINS="${ALLOWED_ORIGINS:---allow_all_origins}"

<<<<<<< HEAD
if [ -d "$TLS_DIR" ]; then
=======
if [ -s "$TLS_CRT" ]; then
>>>>>>> 72f3337e

    exec /app/dist/grpcwebproxy \
      --run_http_server=false \
      --server_http_debug_port="${PROXY_DEBUG_PORT}" \
      --backend_addr="${BACKEND_ADDR}" \
      --server_http_tls_port="${PROXY_TLS_PORT}" \
<<<<<<< HEAD
      --server_tls_cert_file="$TLS_DIR/tls.crt" \
      --server_tls_key_file="$TLS_DIR/tls.key" \
      --server_tls_client_ca_files="$TLS_DIR/ca.crt,/etc/ssl/certs/ca-certificates.crt,/var/run/secrets/kubernetes.io/serviceaccount/ca.crt" \
=======
      --server_tls_cert_file="$TLS_CRT" \
      --server_tls_key_file="$TLS_KEY" \
      --server_tls_client_ca_files="$TLS_CA,/etc/ssl/certs/ca-certificates.crt,/var/run/secrets/kubernetes.io/serviceaccount/ca.crt" \
>>>>>>> 72f3337e
      --backend_tls=true \
      "$ALLOWED_ORIGINS" \
      --use_websockets \
      --backend_max_call_recv_msg_size=104857600
else
    exec /app/dist/grpcwebproxy \
      --run_tls_server=false \
      --server_http_debug_port="${PROXY_DEBUG_PORT}" \
      --backend_addr="${BACKEND_ADDR}" \
      --backend_tls=false \
      "${ALLOWED_ORIGINS}" \
      --use_websockets \
      --backend_max_call_recv_msg_size=104857600
fi<|MERGE_RESOLUTION|>--- conflicted
+++ resolved
@@ -3,12 +3,9 @@
 set -o nounset
 
 TLS_DIR="${TLS_DIR:-/etc/deephaven/certs}"
-<<<<<<< HEAD
-=======
 TLS_CRT="${TLS_CRT:-$TLS_DIR/tls.crt}"
 TLS_KEY="${TLS_KEY:-$TLS_DIR/tls.key}"
 TLS_CA="${TLS_CA:-$TLS_DIR/ca.crt}"
->>>>>>> 72f3337e
 
 PROXY_TLS_PORT="${PROXY_TLS_PORT:-8443}"
 PROXY_DEBUG_PORT="${PROXY_DEBUG_PORT:-8080}"
@@ -16,26 +13,16 @@
 ALLOWED_ORIGINS="${ALLOWED_ORIGINS:+--allowed_origins=$ALLOWED_ORIGINS}"
 ALLOWED_ORIGINS="${ALLOWED_ORIGINS:---allow_all_origins}"
 
-<<<<<<< HEAD
-if [ -d "$TLS_DIR" ]; then
-=======
 if [ -s "$TLS_CRT" ]; then
->>>>>>> 72f3337e
 
     exec /app/dist/grpcwebproxy \
       --run_http_server=false \
       --server_http_debug_port="${PROXY_DEBUG_PORT}" \
       --backend_addr="${BACKEND_ADDR}" \
       --server_http_tls_port="${PROXY_TLS_PORT}" \
-<<<<<<< HEAD
-      --server_tls_cert_file="$TLS_DIR/tls.crt" \
-      --server_tls_key_file="$TLS_DIR/tls.key" \
-      --server_tls_client_ca_files="$TLS_DIR/ca.crt,/etc/ssl/certs/ca-certificates.crt,/var/run/secrets/kubernetes.io/serviceaccount/ca.crt" \
-=======
       --server_tls_cert_file="$TLS_CRT" \
       --server_tls_key_file="$TLS_KEY" \
       --server_tls_client_ca_files="$TLS_CA,/etc/ssl/certs/ca-certificates.crt,/var/run/secrets/kubernetes.io/serviceaccount/ca.crt" \
->>>>>>> 72f3337e
       --backend_tls=true \
       "$ALLOWED_ORIGINS" \
       --use_websockets \
